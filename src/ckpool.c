/*
 * Copyright 2014-2015 Con Kolivas
 *
 * This program is free software; you can redistribute it and/or modify it
 * under the terms of the GNU General Public License as published by the Free
 * Software Foundation; either version 3 of the License, or (at your option)
 * any later version.  See COPYING for more details.
 */

#include "config.h"

#include <sys/ioctl.h>
#include <sys/prctl.h>
#include <sys/socket.h>
#include <sys/stat.h>
#include <sys/types.h>
#include <sys/wait.h>
#include <ctype.h>
#include <fenv.h>
#include <getopt.h>
#include <grp.h>
#include <jansson.h>
#include <zlib.h>
#include <signal.h>
#include <stdio.h>
#include <stdlib.h>
#include <string.h>
#include <unistd.h>

#include "ckpool.h"
#include "libckpool.h"
#include "generator.h"
#include "stratifier.h"
#include "connector.h"
#include "api.h"

ckpool_t *global_ckp;

static void proclog(ckpool_t *ckp, char *msg)
{
	FILE *LOGFP;
	int logfd;

	if (unlikely(!msg)) {
		fprintf(stderr, "Proclog received null message");
		return;
	}
	if (unlikely(!strlen(msg))) {
		fprintf(stderr, "Proclog received zero length message");
		free(msg);
		return;
	}
	LOGFP = ckp->logfp;
	logfd = ckp->logfd;

	flock(logfd, LOCK_EX);
	fprintf(LOGFP, "%s", msg);
	flock(logfd, LOCK_UN);

	free(msg);
}

/* Log everything to the logfile, but display warnings on the console as well */
void logmsg(int loglevel, const char *fmt, ...) {
	if (global_ckp->loglevel >= loglevel && fmt) {
		int logfd = global_ckp->logfd;
		char *buf = NULL;
		struct tm tm;
		tv_t now_tv;
		int ms;
		va_list ap;
		char stamp[128];

		va_start(ap, fmt);
		VASPRINTF(&buf, fmt, ap);
		va_end(ap);

		tv_time(&now_tv);
		ms = (int)(now_tv.tv_usec / 1000);
		localtime_r(&(now_tv.tv_sec), &tm);
		sprintf(stamp, "[%d-%02d-%02d %02d:%02d:%02d.%03d]",
				tm.tm_year + 1900,
				tm.tm_mon + 1,
				tm.tm_mday,
				tm.tm_hour,
				tm.tm_min,
				tm.tm_sec, ms);
		if (loglevel <= LOG_WARNING) {
			fprintf(stderr, "\33[2K\r");
			if (loglevel <= LOG_ERR && errno != 0)
				fprintf(stderr, "%s %s with errno %d: %s\n", stamp, buf, errno, strerror(errno));
			else
				fprintf(stderr, "%s %s\n", stamp, buf);
			fflush(stderr);
		}
		if (logfd) {
			char *msg;

			if (loglevel <= LOG_ERR && errno != 0)
				ASPRINTF(&msg, "%s %s with errno %d: %s\n", stamp, buf, errno, strerror(errno));
			else
				ASPRINTF(&msg, "%s %s\n", stamp, buf);
			ckmsgq_add(global_ckp->logger, msg);
		}
		free(buf);
	}
}

/* Generic function for creating a message queue receiving and parsing thread */
static void *ckmsg_queue(void *arg)
{
	ckmsgq_t *ckmsgq = (ckmsgq_t *)arg;
	ckpool_t *ckp = ckmsgq->ckp;

	pthread_detach(pthread_self());
	rename_proc(ckmsgq->name);

	while (42) {
		ckmsg_t *msg;
		tv_t now;
		ts_t abs;

		mutex_lock(ckmsgq->lock);
		tv_time(&now);
		tv_to_ts(&abs, &now);
		abs.tv_sec++;
		if (!ckmsgq->msgs)
			cond_timedwait(ckmsgq->cond, ckmsgq->lock, &abs);
		msg = ckmsgq->msgs;
		if (msg)
			DL_DELETE(ckmsgq->msgs, msg);
		mutex_unlock(ckmsgq->lock);

		if (!msg)
			continue;
		ckmsgq->func(ckp, msg->data);
		free(msg);
	}
	return NULL;
}

ckmsgq_t *create_ckmsgq(ckpool_t *ckp, const char *name, const void *func)
{
	ckmsgq_t *ckmsgq = ckzalloc(sizeof(ckmsgq_t));

	strncpy(ckmsgq->name, name, 15);
	ckmsgq->func = func;
	ckmsgq->ckp = ckp;
	ckmsgq->lock = ckalloc(sizeof(mutex_t));
	ckmsgq->cond = ckalloc(sizeof(pthread_cond_t));
	mutex_init(ckmsgq->lock);
	cond_init(ckmsgq->cond);
	create_pthread(&ckmsgq->pth, ckmsg_queue, ckmsgq);

	return ckmsgq;
}

ckmsgq_t *create_ckmsgqs(ckpool_t *ckp, const char *name, const void *func, const int count)
{
	ckmsgq_t *ckmsgq = ckzalloc(sizeof(ckmsgq_t) * count);
	mutex_t *lock;
	pthread_cond_t *cond;
	int i;

	lock = ckalloc(sizeof(mutex_t));
	cond = ckalloc(sizeof(pthread_cond_t));
	mutex_init(lock);
	cond_init(cond);

	for (i = 0; i < count; i++) {
		snprintf(ckmsgq[i].name, 15, "%.8s%x", name, i);
		ckmsgq[i].func = func;
		ckmsgq[i].ckp = ckp;
		ckmsgq[i].lock = lock;
		ckmsgq[i].cond = cond;
		create_pthread(&ckmsgq[i].pth, ckmsg_queue, &ckmsgq[i]);
	}

	return ckmsgq;
}

/* Generic function for adding messages to a ckmsgq linked list and signal the
 * ckmsgq parsing thread(s) to wake up and process it. */
void ckmsgq_add(ckmsgq_t *ckmsgq, void *data)
{
	ckmsg_t *msg = ckalloc(sizeof(ckmsg_t));

	msg->data = data;

	mutex_lock(ckmsgq->lock);
	ckmsgq->messages++;
	DL_APPEND(ckmsgq->msgs, msg);
	pthread_cond_broadcast(ckmsgq->cond);
	mutex_unlock(ckmsgq->lock);
}

/* Return whether there are any messages queued in the ckmsgq linked list. */
bool ckmsgq_empty(ckmsgq_t *ckmsgq)
{
	bool ret = true;

	mutex_lock(ckmsgq->lock);
	if (ckmsgq->msgs)
		ret = (ckmsgq->msgs->next == ckmsgq->msgs->prev);
	mutex_unlock(ckmsgq->lock);

	return ret;
}

/* Create a standalone thread that queues received unix messages for a proc
 * instance and adds them to linked list of received messages with their
 * associated receive socket, then signal the associated rmsg_cond for the
 * process to know we have more queued messages. The unix_msg_t ram must be
 * freed by the code that removes the entry from the list. */
static void *unix_receiver(void *arg)
{
	proc_instance_t *pi = (proc_instance_t *)arg;
	int rsockd = pi->us.sockd, sockd;
	char qname[16];

	sprintf(qname, "%cunixrq", pi->processname[0]);
	rename_proc(qname);
	pthread_detach(pthread_self());

	while (42) {
		unix_msg_t *umsg;
		char *buf;

		sockd = accept(rsockd, NULL, NULL);
		if (unlikely(sockd < 0)) {
			LOGEMERG("Failed to accept on %s socket, exiting", qname);
			childsighandler(15);
			break;
		}
		buf = recv_unix_msg(sockd);
		if (unlikely(!buf)) {
			Close(sockd);
			LOGWARNING("Failed to get message on %s socket", qname);
			continue;
		}
		umsg = ckalloc(sizeof(unix_msg_t));
		umsg->sockd = sockd;
		umsg->buf = buf;

		mutex_lock(&pi->rmsg_lock);
		DL_APPEND(pi->unix_msgs, umsg);
		pthread_cond_signal(&pi->rmsg_cond);
		mutex_unlock(&pi->rmsg_lock);
	}

	return NULL;
}

/* Get the next message in the receive queue, or wait up to 5 seconds for
 * the next message, returning NULL if no message is received in that time. */
unix_msg_t *get_unix_msg(proc_instance_t *pi)
{
	unix_msg_t *umsg;

	mutex_lock(&pi->rmsg_lock);
	if (!pi->unix_msgs) {
		tv_t now;
		ts_t abs;

		tv_time(&now);
		tv_to_ts(&abs, &now);
		abs.tv_sec += 5;
		cond_timedwait(&pi->rmsg_cond, &pi->rmsg_lock, &abs);
	}
	umsg = pi->unix_msgs;
	if (umsg)
		DL_DELETE(pi->unix_msgs, umsg);
	mutex_unlock(&pi->rmsg_lock);

	return umsg;
}

void create_unix_receiver(proc_instance_t *pi)
{
	pthread_t pth;

	mutex_init(&pi->rmsg_lock);
	cond_init(&pi->rmsg_cond);

	create_pthread(&pth, unix_receiver, pi);
}

static void broadcast_proc(ckpool_t *ckp, const char *buf)
{
	int i;

	for (i = 0; i < ckp->proc_instances; i++) {
		proc_instance_t *pi = ckp->children[i];

		send_proc(pi, buf);
	}
}

/* Put a sanity check on kill calls to make sure we are not sending them to
 * pid 0. */
static int kill_pid(const int pid, const int sig)
{
	if (pid < 1)
		return -1;
	return kill(pid, sig);
}

static int pid_wait(const pid_t pid, const int ms)
{
	tv_t start, now;
	int ret;

	tv_time(&start);
	do {
		ret = kill_pid(pid, 0);
		if (ret)
			break;
		tv_time(&now);
	} while (ms_tvdiff(&now, &start) < ms);
	return ret;
}

static int get_proc_pid(const proc_instance_t *pi)
{
	int ret, pid = 0;
	char path[256];
	FILE *fp;

	sprintf(path, "%s%s.pid", pi->ckp->socket_dir, pi->processname);
	fp = fopen(path, "re");
	if (!fp)
		goto out;
	ret = fscanf(fp, "%d", &pid);
	if (ret < 1)
		pid = 0;
	fclose(fp);
out:
	return pid;
}

static int send_procmsg(proc_instance_t *pi, const char *buf)
{
	char *path = pi->us.path;
	int ret = -1;
	int sockd;

	if (unlikely(!path || !strlen(path))) {
		LOGERR("Attempted to send message %s to null path in send_proc", buf ? buf : "");
		goto out;
	}
	if (unlikely(!buf || !strlen(buf))) {
		LOGERR("Attempted to send null message to socket %s in send_proc", path);
		goto out;
	}
	if (unlikely(!pi->pid)) {
		pi->pid = get_proc_pid(pi);
		if (!pi->pid)
			goto out;

	}
	if (unlikely(kill_pid(pi->pid, 0))) {
		LOGALERT("Attempting to send message %s to dead process %s", buf, pi->processname);
		goto out;
	}
	sockd = open_unix_client(path);
	if (unlikely(sockd < 0)) {
		LOGWARNING("Failed to open socket %s in send_procmsg", path);
		goto out;
	}
	if (unlikely(!send_unix_msg(sockd, buf)))
		LOGWARNING("Failed to send %s to socket %s", buf, path);
	else
		ret = sockd;
out:
	if (unlikely(ret == -1))
		LOGERR("Failure in send_procmsg");
	return ret;
}

static void api_message(ckpool_t *ckp, char **buf, int *sockd)
{
	apimsg_t *apimsg = ckalloc(sizeof(apimsg_t));

	apimsg->buf = *buf;
	*buf = NULL;
	apimsg->sockd = *sockd;
	*sockd = -1;
	ckmsgq_add(ckp->ckpapi, apimsg);
}

/* Listen for incoming global requests. Always returns a response if possible */
static void *listener(void *arg)
{
	proc_instance_t *pi = (proc_instance_t *)arg;
	unixsock_t *us = &pi->us;
	ckpool_t *ckp = pi->ckp;
	char *buf = NULL, *msg;
	int sockd;

	rename_proc(pi->sockname);
retry:
	dealloc(buf);
	sockd = accept(us->sockd, NULL, NULL);
	if (sockd < 0) {
		LOGERR("Failed to accept on socket in listener");
		goto out;
	}

	buf = recv_unix_msg(sockd);
	if (!buf) {
		LOGWARNING("Failed to get message in listener");
		send_unix_msg(sockd, "failed");
	} else if (buf[0] == '{') {
		/* Any JSON messages received are for the RPC API to handle */
		api_message(ckp, &buf, &sockd);
	} else if (cmdmatch(buf, "shutdown")) {
		LOGWARNING("Listener received shutdown message, terminating ckpool");
		send_unix_msg(sockd, "exiting");
		goto out;
	} else if (cmdmatch(buf, "ping")) {
		LOGDEBUG("Listener received ping request");
		send_unix_msg(sockd, "pong");
	} else if (cmdmatch(buf, "loglevel")) {
		int loglevel;

		if (sscanf(buf, "loglevel=%d", &loglevel) != 1) {
			LOGWARNING("Failed to parse loglevel message %s", buf);
			send_unix_msg(sockd, "Failed");
		} else if (loglevel < LOG_EMERG || loglevel > LOG_DEBUG) {
			LOGWARNING("Invalid loglevel %d sent", loglevel);
			send_unix_msg(sockd, "Invalid");
		} else {
			ckp->loglevel = loglevel;
			broadcast_proc(ckp, buf);
			send_unix_msg(sockd, "success");
		}
	} else if (cmdmatch(buf, "getxfd")) {
		int connfd = send_procmsg(ckp->connector, buf);

		if (connfd > 0) {
			int newfd = get_fd(connfd);

			if (newfd > 0) {
				LOGDEBUG("Sending new fd %d", newfd);
				send_fd(newfd, sockd);
				Close(newfd);
			} else
				LOGWARNING("Failed to get_fd");
			Close(connfd);
		} else
			LOGWARNING("Failed to send_procmsg to connector");
	} else if (cmdmatch(buf, "accept")) {
		LOGWARNING("Listener received accept message, accepting clients");
		send_procmsg(ckp->connector, "accept");
		send_unix_msg(sockd, "accepting");
	} else if (cmdmatch(buf, "reject")) {
		LOGWARNING("Listener received reject message, rejecting clients");
		send_procmsg(ckp->connector, "reject");
		send_unix_msg(sockd, "rejecting");
	} else if (cmdmatch(buf, "reconnect")) {
		LOGWARNING("Listener received request to send reconnect to clients");
		send_procmsg(ckp->stratifier, buf);
		send_unix_msg(sockd, "reconnecting");
	} else if (cmdmatch(buf, "restart")) {
		LOGWARNING("Listener received restart message, attempting handover");
		send_unix_msg(sockd, "restarting");
		if (!fork()) {
			if (!ckp->handover) {
				ckp->initial_args[ckp->args++] = strdup("-H");
				ckp->initial_args[ckp->args] = NULL;
			}
			execv(ckp->initial_args[0], (char *const *)ckp->initial_args);
		}
	} else if (cmdmatch(buf, "stratifierstats")) {
		LOGDEBUG("Listener received stratifierstats request");
		msg = send_recv_proc(ckp->stratifier, "stats");
		send_unix_msg(sockd, msg);
		dealloc(msg);
	} else if (cmdmatch(buf, "connectorstats")) {
		LOGDEBUG("Listener received connectorstats request");
		msg = send_recv_proc(ckp->connector, "stats");
		send_unix_msg(sockd, msg);
		dealloc(msg);
	} else {
		LOGINFO("Listener received unhandled message: %s", buf);
		send_unix_msg(sockd, "unknown");
	}
	Close(sockd);
	goto retry;
out:
	dealloc(buf);
	close_unix_socket(us->sockd, us->path);
	return NULL;
}

bool ping_main(ckpool_t *ckp)
{
	char *buf;

	if (unlikely(kill_pid(ckp->main.pid, 0)))
		return false;
	buf = send_recv_proc(&ckp->main, "ping");
	if (unlikely(!buf))
		return false;
	free(buf);
	return true;
}

void empty_buffer(connsock_t *cs)
{
	if (cs->buf)
		cs->buf[0] = '\0';
	cs->buflen = cs->bufofs = 0;
}

static void clear_bufline(connsock_t *cs)
{
	if (unlikely(!cs->buf))
		cs->buf = ckzalloc(PAGESIZE);
	else if (cs->buflen) {
		memmove(cs->buf, cs->buf + cs->bufofs, cs->buflen);
		memset(cs->buf + cs->buflen, 0, cs->bufofs);
		cs->bufofs = cs->buflen;
		cs->buflen = 0;
		cs->buf[cs->bufofs] = '\0';
	} else
		cs->bufofs = 0;
}

static void add_bufline(connsock_t *cs, const char *readbuf, const int len)
{
	int backoff = 1;
	size_t buflen;
	char *newbuf;

	buflen = round_up_page(cs->bufofs + len + 1);
	while (42) {
		newbuf = realloc(cs->buf, buflen);
		if (likely(newbuf))
			break;
		if (backoff == 1)
			fprintf(stderr, "Failed to realloc %d in read_socket_line, retrying\n", (int)buflen);
		cksleep_ms(backoff);
		backoff <<= 1;
	}
	cs->buf = newbuf;
	if (unlikely(!cs->buf))
		quit(1, "Failed to alloc buf of %d bytes in read_socket_line", (int)buflen);
	memcpy(cs->buf + cs->bufofs, readbuf, len);
	cs->bufofs += len;
	cs->buf[cs->bufofs] = '\0';
}

<<<<<<< HEAD
		ret = wait_read_select(fd, eom ? 0 : timeout);
		if (ret < 1) {
			if (eom)
				break;
			if (!ret)
				LOGDEBUG("Select timed out in read_socket_line");
			else {
				if (cs->ckp->proxy)
					LOGNOTICE("Select failed in read_socket_line");
				else
					LOGERR("Select failed in read_socket_line");
			}
=======
/* Read from a socket into cs->buf till we get an '\n', converting it to '\0'
 * and storing how much extra data we've received, to be moved to the beginning
 * of the buffer for use on the next receive. */
int read_socket_line(connsock_t *cs, float *timeout)
{
	char *eom = NULL;
	tv_t start, now;
	int ret = -1;
	float diff;

	if (unlikely(cs->fd < 0))
		goto out;

	clear_bufline(cs);
	eom = strchr(cs->buf, '\n');

	tv_time(&start);

	while (!eom) {
		char readbuf[PAGESIZE];

		if (*timeout < 0) {
			if (cs->ckp->proxy)
				LOGINFO("Timed out in read_socket_line");
			else
				LOGERR("Timed out in read_socket_line");
			ret = 0;
>>>>>>> 407d8a87
			goto out;
		}
		ret = wait_read_select(cs->fd, *timeout);
		if (ret < 1) {
<<<<<<< HEAD
			/* Closed socket after valid message */
			if (eom)
				break;
			if (cs->ckp->proxy)
				LOGNOTICE("Failed to recv in read_socket_line");
			else
				LOGERR("Failed to recv in read_socket_line");
			ret = -1;
=======
			if (cs->ckp->proxy)
				LOGINFO("Select %s in read_socket_line", !ret ? "timed out" : "failed");
			else
				LOGERR("Select %s in read_socket_line", !ret ? "timed out" : "failed");
>>>>>>> 407d8a87
			goto out;
		}
		ret = recv(cs->fd, readbuf, PAGESIZE - 4, MSG_DONTWAIT);
		if (ret < 1) {
			/* If we have done wait_read_select there should be
			 * something to read and if we get nothing it means the
			 * socket is closed. */
			if (cs->ckp->proxy)
				LOGINFO("Failed to recv in read_socket_line");
			else
				LOGERR("Failed to recv in read_socket_line");
			goto out;
		}
		add_bufline(cs, readbuf, ret);
		eom = strchr(cs->buf, '\n');
		tv_time(&now);
		diff = tvdiff(&now, &start);
		copy_tv(&start, &now);
		*timeout -= diff;
	}
	ret = eom - cs->buf;

	cs->buflen = cs->buf + cs->bufofs - eom - 1;
	if (cs->buflen)
		cs->bufofs = eom - cs->buf + 1;
	else
		cs->bufofs = 0;
	*eom = '\0';
out:
	if (ret < 0) {
		empty_buffer(cs);
		dealloc(cs->buf);
	}
	return ret;
}

/* Send a single message to a process instance when there will be no response,
 * closing the socket immediately. */
void _send_proc(proc_instance_t *pi, const char *msg, const char *file, const char *func, const int line)
{
	char *path = pi->us.path;
	bool ret = false;
	int sockd;

	if (unlikely(!msg || !strlen(msg))) {
		LOGERR("Attempted to send null message to %s in send_proc", pi->processname);
		return;
	}

	if (unlikely(!path || !strlen(path))) {
		LOGERR("Attempted to send message %s to null path in send_proc", msg ? msg : "");
		goto out;
	}

	/* At startup the pid fields are not set up before some processes are
	 * forked so they never inherit them. */
	if (unlikely(!pi->pid)) {
		pi->pid = get_proc_pid(pi);
		if (!pi->pid) {
			LOGALERT("Attempting to send message %s to non existent process %s", msg, pi->processname);
			return;
		}
	}
	if (unlikely(kill_pid(pi->pid, 0))) {
		LOGALERT("Attempting to send message %s to non existent process %s pid %d",
			 msg, pi->processname, pi->pid);
		goto out;
	}
	sockd = open_unix_client(path);
	if (unlikely(sockd < 0)) {
		LOGWARNING("Failed to open socket %s", path);
		goto out;
	}
	if (unlikely(!send_unix_msg(sockd, msg)))
		LOGWARNING("Failed to send %s to socket %s", msg, path);
	else
		ret = true;
	Close(sockd);
out:
	if (unlikely(!ret))
		LOGERR("Failure in send_proc from %s %s:%d", file, func, line);
}

/* Send a single message to a process instance and retrieve the response, then
 * close the socket. */
char *_send_recv_proc(proc_instance_t *pi, const char *msg, int writetimeout, int readtimedout,
		      const char *file, const char *func, const int line)
{
	char *path = pi->us.path, *buf = NULL;
	int sockd;

	if (unlikely(!path || !strlen(path))) {
		LOGERR("Attempted to send message %s to null path in send_proc", msg ? msg : "");
		goto out;
	}
	if (unlikely(!msg || !strlen(msg))) {
		LOGERR("Attempted to send null message to socket %s in send_proc", path);
		goto out;
	}
	if (unlikely(!pi->pid)) {
		pi->pid = get_proc_pid(pi);
		if (!pi->pid)
			goto out;
	}
	if (unlikely(kill_pid(pi->pid, 0))) {
		/* Reset the pid value in case we are still looking for an old
		 * process */
		pi->pid = 0;
		LOGALERT("Attempting to send message %s to dead process %s", msg, pi->processname);
		goto out;
	}
	sockd = open_unix_client(path);
	if (unlikely(sockd < 0)) {
		LOGWARNING("Failed to open socket %s in send_recv_proc", path);
		goto out;
	}
	if (unlikely(!_send_unix_msg(sockd, msg, writetimeout, file, func, line)))
		LOGWARNING("Failed to send %s to socket %s", msg, path);
	else
		buf = _recv_unix_msg(sockd, readtimedout, readtimedout, file, func, line);
	Close(sockd);
out:
	if (unlikely(!buf))
		LOGERR("Failure in send_recv_proc from %s %s:%d", file, func, line);
	return buf;
}

/* As send_recv_proc but only to ckdb */
char *_send_recv_ckdb(const ckpool_t *ckp, const char *msg, const char *file, const char *func, const int line)
{
	const char *path = ckp->ckdb_sockname;
	char *buf = NULL;
	int sockd;

	if (unlikely(!path || !strlen(path))) {
		LOGERR("Attempted to send message %s to null path in send_recv_ckdb", msg ? msg : "");
		goto out;
	}
	if (unlikely(!msg || !strlen(msg))) {
		LOGERR("Attempted to send null message to ckdb in send_recv_ckdb");
		goto out;
	}
	sockd = open_unix_client(path);
	if (unlikely(sockd < 0)) {
		LOGWARNING("Failed to open socket %s in send_recv_ckdb", path);
		goto out;
	}
	if (unlikely(!send_unix_msg(sockd, msg)))
		LOGWARNING("Failed to send %s to ckdb", msg);
	else
		buf = recv_unix_msg(sockd);
	Close(sockd);
out:
	if (unlikely(!buf))
		LOGERR("Failure in send_recv_ckdb from %s %s:%d", file, func, line);
	return buf;
}

/* Send a json msg to ckdb and return the response */
char *_ckdb_msg_call(const ckpool_t *ckp, const char *msg,  const char *file, const char *func,
		     const int line)
{
	char *buf = NULL;

	LOGDEBUG("Sending ckdb: %s", msg);
	buf = _send_recv_ckdb(ckp, msg, file, func, line);
	LOGDEBUG("Received from ckdb: %s", buf);
	return buf;
}

static const char *rpc_method(const char *rpc_req)
{
	const char *ptr = strchr(rpc_req, ':');
	if (ptr)
		return ptr+1;
	return rpc_req;
}

/* All of these calls are made to bitcoind which prefers open/close instead
 * of persistent connections so cs->fd is always invalid. */
json_t *json_rpc_call(connsock_t *cs, const char *rpc_req)
{
	float timeout = RPC_TIMEOUT;
	char *http_req = NULL;
	json_error_t err_val;
	json_t *val = NULL;
	tv_t stt_tv, fin_tv;
	double elapsed;
	int len, ret;

	/* Serialise all calls in case we use cs from multiple threads */
	cksem_wait(&cs->sem);
	cs->fd = connect_socket(cs->url, cs->port);
	if (unlikely(cs->fd < 0)) {
		LOGWARNING("Unable to connect socket to %s:%s in %s", cs->url, cs->port, __func__);
		goto out;
	}
	if (unlikely(!cs->url)) {
		LOGWARNING("No URL in %s", __func__);
		goto out;
	}
	if (unlikely(!cs->port)) {
		LOGWARNING("No port in %s", __func__);
		goto out;
	}
	if (unlikely(!cs->auth)) {
		LOGWARNING("No auth in %s", __func__);
		goto out;
	}
	if (unlikely(!rpc_req)) {
		LOGWARNING("Null rpc_req passed to %s", __func__);
		goto out;
	}
	len = strlen(rpc_req);
	if (unlikely(!len)) {
		LOGWARNING("Zero length rpc_req passed to %s", __func__);
		goto out;
	}
	http_req = ckalloc(len + 256); // Leave room for headers
	sprintf(http_req,
		 "POST / HTTP/1.1\n"
		 "Authorization: Basic %s\n"
		 "Host: %s:%s\n"
		 "Content-type: application/json\n"
		 "Content-Length: %d\n\n%s",
		 cs->auth, cs->url, cs->port, len, rpc_req);

	len = strlen(http_req);
	tv_time(&stt_tv);
	ret = write_socket(cs->fd, http_req, len);
	if (ret != len) {
		tv_time(&fin_tv);
		elapsed = tvdiff(&fin_tv, &stt_tv);
		LOGWARNING("Failed to write to socket in %s (%.10s...) %.3fs",
			   __func__, rpc_method(rpc_req), elapsed);
		goto out_empty;
	}
	ret = read_socket_line(cs, &timeout);
	if (ret < 1) {
		tv_time(&fin_tv);
		elapsed = tvdiff(&fin_tv, &stt_tv);
		LOGWARNING("Failed to read socket line in %s (%.10s...) %.3fs",
			   __func__, rpc_method(rpc_req), elapsed);
		goto out_empty;
	}
	if (strncasecmp(cs->buf, "HTTP/1.1 200 OK", 15)) {
		tv_time(&fin_tv);
		elapsed = tvdiff(&fin_tv, &stt_tv);
		LOGWARNING("HTTP response to (%.10s...) %.3fs not ok: %s",
			   rpc_method(rpc_req), elapsed, cs->buf);
		goto out_empty;
	}
	do {
		ret = read_socket_line(cs, &timeout);
		if (ret < 1) {
			tv_time(&fin_tv);
			elapsed = tvdiff(&fin_tv, &stt_tv);
			LOGWARNING("Failed to read http socket lines in %s (%.10s...) %.3fs",
				   __func__, rpc_method(rpc_req), elapsed);
			goto out_empty;
		}
	} while (strncmp(cs->buf, "{", 1));
	tv_time(&fin_tv);
	elapsed = tvdiff(&fin_tv, &stt_tv);
	if (elapsed > 5.0) {
		LOGWARNING("HTTP socket read+write took %.3fs in %s (%.10s...)",
			   elapsed, __func__, rpc_method(rpc_req));
	}

	val = json_loads(cs->buf, 0, &err_val);
	if (!val) {
		LOGWARNING("JSON decode (%.10s...) failed(%d): %s",
			   rpc_method(rpc_req), err_val.line, err_val.text);
	}
out_empty:
	empty_socket(cs->fd);
	empty_buffer(cs);
out:
	Close(cs->fd);
	free(http_req);
	dealloc(cs->buf);
	cksem_post(&cs->sem);
	return val;
}

static void terminate_oldpid(const ckpool_t *ckp, proc_instance_t *pi, const pid_t oldpid)
{
	if (!ckp->killold) {
		quit(1, "Process %s pid %d still exists, start ckpool with -k if you wish to kill it",
				pi->processname, oldpid);
	}
	LOGNOTICE("Terminating old process %s pid %d", pi->processname, oldpid);
	if (kill_pid(oldpid, 15))
		quit(1, "Unable to kill old process %s pid %d", pi->processname, oldpid);
	LOGWARNING("Terminating old process %s pid %d", pi->processname, oldpid);
	if (pid_wait(oldpid, 500))
		return;
	LOGWARNING("Old process %s pid %d failed to respond to terminate request, killing",
			pi->processname, oldpid);
	if (kill_pid(oldpid, 9) || !pid_wait(oldpid, 3000))
		quit(1, "Unable to kill old process %s pid %d", pi->processname, oldpid);
}

/* Open the file in path, check if there is a pid in there that still exists
 * and if not, write the pid into that file. */
static bool write_pid(ckpool_t *ckp, const char *path, proc_instance_t *pi, const pid_t pid, const pid_t oldpid)
{
	FILE *fp;

	if (ckp->handover && oldpid && !pid_wait(oldpid, 500)) {
		LOGWARNING("Old process pid %d failed to shutdown cleanly, terminating", oldpid);
		terminate_oldpid(ckp, pi, oldpid);
	}

	fp = fopen(path, "we");
	if (!fp) {
		LOGERR("Failed to open file %s", path);
		return false;
	}
	fprintf(fp, "%d", pid);
	fclose(fp);

	return true;
}

static void name_process_sockname(unixsock_t *us, const proc_instance_t *pi)
{
	us->path = strdup(pi->ckp->socket_dir);
	realloc_strcat(&us->path, pi->sockname);
}

static void open_process_sock(ckpool_t *ckp, const proc_instance_t *pi, unixsock_t *us)
{
	LOGDEBUG("Opening %s", us->path);
	us->sockd = open_unix_server(us->path);
	if (unlikely(us->sockd < 0))
		quit(1, "Failed to open %s socket", pi->sockname);
	if (chown(us->path, -1, ckp->gr_gid))
		quit(1, "Failed to set %s to group id %d", us->path, ckp->gr_gid);
}

static void create_process_unixsock(proc_instance_t *pi)
{
	unixsock_t *us = &pi->us;
	ckpool_t *ckp = pi->ckp;

	name_process_sockname(us, pi);
	open_process_sock(ckp, pi, us);
}

static void write_namepid(proc_instance_t *pi)
{
	char s[256];

	pi->pid = getpid();
	sprintf(s, "%s%s.pid", pi->ckp->socket_dir, pi->processname);
	if (!write_pid(pi->ckp, s, pi, pi->pid, pi->oldpid))
		quit(1, "Failed to write %s pid %d", pi->processname, pi->pid);
}

static void rm_namepid(const proc_instance_t *pi)
{
	char s[256];

	sprintf(s, "%s%s.pid", pi->ckp->socket_dir, pi->processname);
	unlink(s);
}

/* Disable signal handlers for child processes, but simply pass them onto the
 * parent process to shut down cleanly. */
void childsighandler(const int sig)
{
	signal(sig, SIG_IGN);
	signal(SIGTERM, SIG_IGN);
	if (sig != SIGUSR1) {
		LOGWARNING("Child process received signal %d, forwarding signal to %s main process",
			   sig, global_ckp->name);
		kill_pid(global_ckp->main.pid, sig);
	}
	exit(0);
}

static void launch_logger(const proc_instance_t *pi)
{
	ckpool_t *ckp = pi->ckp;
	char loggername[16];

	/* Note that the logger is unique per process so it is the only value
	 * in ckp that differs between processes */
	snprintf(loggername, 15, "%clogger", pi->processname[0]);
	ckp->logger = create_ckmsgq(ckp, loggername, &proclog);
}

static void launch_process(proc_instance_t *pi)
{
	pid_t pid;

	pid = fork();
	if (pid < 0)
		quit(1, "Failed to fork %s in launch_process", pi->processname);
	if (!pid) {
		struct sigaction handler;
		int ret;

		json_set_alloc_funcs(json_ckalloc, free);
		launch_logger(pi);
		handler.sa_handler = &childsighandler;
		handler.sa_flags = 0;
		sigemptyset(&handler.sa_mask);
		sigaction(SIGUSR1, &handler, NULL);
		sigaction(SIGTERM, &handler, NULL);
		signal(SIGINT, SIG_IGN);

		rename_proc(pi->processname);
		write_namepid(pi);
		ret = pi->process(pi);
		close_unix_socket(pi->us.sockd, pi->us.path);
		rm_namepid(pi);
		exit(ret);
	}
	pi->pid = pid;
}

static void launch_processes(const ckpool_t *ckp)
{
	int i;

	for (i = 0; i < ckp->proc_instances; i++)
		launch_process(ckp->children[i]);
}

int process_exit(ckpool_t *ckp, const proc_instance_t *pi, int ret)
{
	if (ret) {
		/* Abnormal termination, kill entire process */
		LOGWARNING("%s %s exiting with return code %d, shutting down!",
			   ckp->name, pi->processname, ret);
		send_proc(&ckp->main, "shutdown");
		cksleep_ms(100);
		ret = 1;
	} else /* Should be part of a normal shutdown */
		LOGNOTICE("%s %s exited normally", ckp->name, pi->processname);

	return ret;
}

static void clean_up(ckpool_t *ckp)
{
	int i, children = ckp->proc_instances;

	rm_namepid(&ckp->main);
	dealloc(ckp->socket_dir);
	ckp->proc_instances = 0;
	for (i = 0; i < children; i++)
		dealloc(ckp->children[i]);
	dealloc(ckp->children);
}

static void cancel_join_pthread(pthread_t *pth)
{
	if (!pth || !*pth)
		return;
	pthread_cancel(*pth);
	join_pthread(*pth);
	pth = NULL;
}

static void cancel_pthread(pthread_t *pth)
{
	if (!pth || !*pth)
		return;
	pthread_cancel(*pth);
	pth = NULL;
}

static void wait_child(const pid_t *pid)
{
	int ret;

	do {
		ret = waitpid(*pid, NULL, 0);
	} while (ret != *pid);
}

static void __shutdown_children(ckpool_t *ckp)
{
	int i;

	cancel_join_pthread(&ckp->pth_watchdog);

	/* They never got set up in the first place */
	if (!ckp->children)
		return;

	/* Send the children a SIGUSR1 for them to shutdown gracefully, then
	 * wait for them to exit and kill them if they don't for 500ms. */
	for (i = 0; i < ckp->proc_instances; i++) {
		pid_t pid = ckp->children[i]->pid;

		kill_pid(pid, SIGUSR1);
		if (!ck_completion_timeout(&wait_child, (void *)&pid, 500))
			kill_pid(pid, SIGKILL);
	}
}

static void shutdown_children(ckpool_t *ckp)
{
	cancel_join_pthread(&ckp->pth_watchdog);

	__shutdown_children(ckp);
}

static void sighandler(const int sig)
{
	ckpool_t *ckp = global_ckp;

	signal(sig, SIG_IGN);
	signal(SIGTERM, SIG_IGN);
	LOGWARNING("Parent process %s received signal %d, shutting down",
		   ckp->name, sig);
	cancel_join_pthread(&ckp->pth_watchdog);

	__shutdown_children(ckp);
	cancel_pthread(&ckp->pth_listener);
	exit(0);
}

static bool _json_get_string(char **store, const json_t *entry, const char *res)
{
	bool ret = false;
	const char *buf;

	*store = NULL;
	if (!entry || json_is_null(entry)) {
		LOGDEBUG("Json did not find entry %s", res);
		goto out;
	}
	if (!json_is_string(entry)) {
		LOGWARNING("Json entry %s is not a string", res);
		goto out;
	}
	buf = json_string_value(entry);
	LOGDEBUG("Json found entry %s: %s", res, buf);
	*store = strdup(buf);
	ret = true;
out:
	return ret;
}

bool json_get_string(char **store, const json_t *val, const char *res)
{
	return _json_get_string(store, json_object_get(val, res), res);
}

bool json_get_int64(int64_t *store, const json_t *val, const char *res)
{
	json_t *entry = json_object_get(val, res);
	bool ret = false;

	if (!entry) {
		LOGDEBUG("Json did not find entry %s", res);
		goto out;
	}
	if (!json_is_integer(entry)) {
		LOGINFO("Json entry %s is not an integer", res);
		goto out;
	}
	*store = json_integer_value(entry);
	LOGDEBUG("Json found entry %s: %"PRId64, res, *store);
	ret = true;
out:
	return ret;
}

bool json_get_int(int *store, const json_t *val, const char *res)
{
	json_t *entry = json_object_get(val, res);
	bool ret = false;

	if (!entry) {
		LOGDEBUG("Json did not find entry %s", res);
		goto out;
	}
	if (!json_is_integer(entry)) {
		LOGWARNING("Json entry %s is not an integer", res);
		goto out;
	}
	*store = json_integer_value(entry);
	LOGDEBUG("Json found entry %s: %d", res, *store);
	ret = true;
out:
	return ret;
}

bool json_get_double(double *store, const json_t *val, const char *res)
{
	json_t *entry = json_object_get(val, res);
	bool ret = false;

	if (!entry) {
		LOGDEBUG("Json did not find entry %s", res);
		goto out;
	}
	if (!json_is_real(entry)) {
		LOGWARNING("Json entry %s is not a double", res);
		goto out;
	}
	*store = json_real_value(entry);
	LOGDEBUG("Json found entry %s: %f", res, *store);
	ret = true;
out:
	return ret;
}

bool json_get_bool(bool *store, const json_t *val, const char *res)
{
	json_t *entry = json_object_get(val, res);
	bool ret = false;

	if (!entry) {
		LOGDEBUG("Json did not find entry %s", res);
		goto out;
	}
	if (!json_is_boolean(entry)) {
		LOGINFO("Json entry %s is not a boolean", res);
		goto out;
	}
	*store = json_is_true(entry);
	LOGDEBUG("Json found entry %s: %s", res, *store ? "true" : "false");
	ret = true;
out:
	return ret;
}

bool json_getdel_int(int *store, json_t *val, const char *res)
{
	bool ret;

	ret = json_get_int(store, val, res);
	if (ret)
		json_object_del(val, res);
	return ret;
}

bool json_getdel_int64(int64_t *store, json_t *val, const char *res)
{
	bool ret;

	ret = json_get_int64(store, val, res);
	if (ret)
		json_object_del(val, res);
	return ret;
}

static void parse_btcds(ckpool_t *ckp, const json_t *arr_val, const int arr_size)
{
	json_t *val;
	int i;

	ckp->btcds = arr_size;
	ckp->btcdurl = ckzalloc(sizeof(char *) * arr_size);
	ckp->btcdauth = ckzalloc(sizeof(char *) * arr_size);
	ckp->btcdpass = ckzalloc(sizeof(char *) * arr_size);
	ckp->btcdnotify = ckzalloc(sizeof(bool *) * arr_size);
	for (i = 0; i < arr_size; i++) {
		val = json_array_get(arr_val, i);
		json_get_string(&ckp->btcdurl[i], val, "url");
		json_get_string(&ckp->btcdauth[i], val, "auth");
		json_get_string(&ckp->btcdpass[i], val, "pass");
		json_get_bool(&ckp->btcdnotify[i], val, "notify");
	}
}

static void parse_proxies(ckpool_t *ckp, const json_t *arr_val, const int arr_size)
{
	json_t *val;
	int i;

	ckp->proxies = arr_size;
	ckp->proxyurl = ckzalloc(sizeof(char *) * arr_size);
	ckp->proxyauth = ckzalloc(sizeof(char *) * arr_size);
	ckp->proxypass = ckzalloc(sizeof(char *) * arr_size);
	for (i = 0; i < arr_size; i++) {
		val = json_array_get(arr_val, i);
		json_get_string(&ckp->proxyurl[i], val, "url");
		json_get_string(&ckp->proxyauth[i], val, "auth");
		json_get_string(&ckp->proxypass[i], val, "pass");
	}
}

static bool parse_serverurls(ckpool_t *ckp, const json_t *arr_val)
{
	bool ret = false;
	int arr_size, i;

	if (!arr_val)
		goto out;
	if (!json_is_array(arr_val)) {
		LOGWARNING("Unable to parse serverurl entries as an array");
		goto out;
	}
	arr_size = json_array_size(arr_val);
	if (!arr_size) {
		LOGWARNING("Serverurl array empty");
		goto out;
	}
	ckp->serverurls = arr_size;
	ckp->serverurl = ckalloc(sizeof(char *) * arr_size);
	for (i = 0; i < arr_size; i++) {
		json_t *val = json_array_get(arr_val, i);

		if (!_json_get_string(&ckp->serverurl[i], val, "serverurl"))
			LOGWARNING("Invalid serverurl entry number %d", i);
	}
	ret = true;
out:
	return ret;
}

static bool parse_redirecturls(ckpool_t *ckp, const json_t *arr_val)
{
	bool ret = false;
	int arr_size, i;
	char *redirecturl, url[INET6_ADDRSTRLEN], port[8];
	redirecturl = alloca(INET6_ADDRSTRLEN);

	if (!arr_val)
		goto out;
	if (!json_is_array(arr_val)) {
		LOGNOTICE("Unable to parse redirecturl entries as an array");
		goto out;
	}
	arr_size = json_array_size(arr_val);
	if (!arr_size) {
		LOGWARNING("redirecturl array empty");
		goto out;
	}
	ckp->redirecturls = arr_size;
	ckp->redirecturl = ckalloc(sizeof(char *) * arr_size);
	ckp->redirectport = ckalloc(sizeof(char *) * arr_size);
	for (i = 0; i < arr_size; i++) {
		json_t *val = json_array_get(arr_val, i);

		strncpy(redirecturl, json_string_value(val), INET6_ADDRSTRLEN - 1);
		/* See that the url properly resolves */
		if (!url_from_serverurl(redirecturl, url, port))
			quit(1, "Invalid redirecturl entry %d %s", i, redirecturl);
		ckp->redirecturl[i] = strdup(strsep(&redirecturl, ":"));
		ckp->redirectport[i] = strdup(port);
	}
	ret = true;
out:
	return ret;
}


static void parse_config(ckpool_t *ckp)
{
	json_t *json_conf, *arr_val;
	json_error_t err_val;
	int arr_size;
	char *url;

	json_conf = json_load_file(ckp->config, JSON_DISABLE_EOF_CHECK, &err_val);
	if (!json_conf) {
		LOGWARNING("Json decode error for config file %s: (%d): %s", ckp->config,
			   err_val.line, err_val.text);
		return;
	}
	arr_val = json_object_get(json_conf, "btcd");
	if (arr_val && json_is_array(arr_val)) {
		arr_size = json_array_size(arr_val);
		if (arr_size)
			parse_btcds(ckp, arr_val, arr_size);
	}
	json_get_string(&ckp->btcaddress, json_conf, "btcaddress");
	json_get_string(&ckp->btcsig, json_conf, "btcsig");
	if (ckp->btcsig && strlen(ckp->btcsig) > 38) {
		LOGWARNING("Signature %s too long, truncating to 38 bytes", ckp->btcsig);
		ckp->btcsig[38] = '\0';
	}
	json_get_int(&ckp->blockpoll, json_conf, "blockpoll");
	json_get_int(&ckp->nonce1length, json_conf, "nonce1length");
	json_get_int(&ckp->nonce2length, json_conf, "nonce2length");
	json_get_int(&ckp->update_interval, json_conf, "update_interval");
	/* Look for an array first and then a single entry */
	arr_val = json_object_get(json_conf, "serverurl");
	if (!parse_serverurls(ckp, arr_val)) {
		if (json_get_string(&url, json_conf, "serverurl")) {
			ckp->serverurl = ckalloc(sizeof(char *));
			ckp->serverurl[0] = url;
			ckp->serverurls = 1;
		}
	}
	json_get_int64(&ckp->mindiff, json_conf, "mindiff");
	json_get_int64(&ckp->startdiff, json_conf, "startdiff");
	json_get_int64(&ckp->maxdiff, json_conf, "maxdiff");
	json_get_string(&ckp->logdir, json_conf, "logdir");
	json_get_int(&ckp->maxclients, json_conf, "maxclients");
	arr_val = json_object_get(json_conf, "proxy");
	if (arr_val && json_is_array(arr_val)) {
		arr_size = json_array_size(arr_val);
		if (arr_size)
			parse_proxies(ckp, arr_val, arr_size);
	}
	arr_val = json_object_get(json_conf, "redirecturl");
	if (arr_val)
		parse_redirecturls(ckp, arr_val);

	json_decref(json_conf);
}

static void manage_old_child(ckpool_t *ckp, proc_instance_t *pi)
{
	struct stat statbuf;
	char path[256];
	FILE *fp;

	sprintf(path, "%s%s.pid", pi->ckp->socket_dir, pi->processname);
	if (!stat(path, &statbuf)) {
		int oldpid, ret;

		LOGNOTICE("File %s exists", path);
		fp = fopen(path, "re");
		if (!fp)
			quit(1, "Failed to open file %s", path);
		ret = fscanf(fp, "%d", &oldpid);
		fclose(fp);
		if (ret == 1 && !(kill_pid(oldpid, 0))) {
			LOGNOTICE("Old process %s pid %d still exists", pi->processname, oldpid);
			if (ckp->handover) {
				LOGINFO("Saving pid to be handled at handover");
				pi->oldpid = oldpid;
				return;
			}
			terminate_oldpid(ckp, pi, oldpid);
		}
	}
}

static proc_instance_t *prepare_child(ckpool_t *ckp, int (*process)(), char *name)
{
	proc_instance_t *pi = ckzalloc(sizeof(proc_instance_t));

	ckp->children = realloc(ckp->children, sizeof(proc_instance_t *) * (ckp->proc_instances + 1));
	ckp->children[ckp->proc_instances++] = pi;
	pi->ckp = ckp;
	pi->processname = name;
	pi->sockname = pi->processname;
	pi->process = process;
	create_process_unixsock(pi);
	manage_old_child(ckp, pi);
	/* Remove the old pid file if we've succeeded in coming this far */
	rm_namepid(pi);
	return pi;
}

static proc_instance_t *child_by_pid(const ckpool_t *ckp, const pid_t pid)
{
	proc_instance_t *pi = NULL;
	int i;

	for (i = 0; i < ckp->proc_instances; i++) {
		if (ckp->children[i]->pid == pid) {
			pi = ckp->children[i];
			break;
		}
	}
	return pi;
}

static void *watchdog(void *arg)
{
#if 0
	time_t last_relaunch_t = time(NULL);
#endif
	ckpool_t *ckp = (ckpool_t *)arg;

	rename_proc("watchdog");
	sleep(1);
	while (42) {
		proc_instance_t *pi;
#if 0
		time_t relaunch_t;
#endif
		int pid, status;

		pid = waitpid(0, &status, 0);
		pi = child_by_pid(ckp, pid);
		if (pi && WIFEXITED(status)) {
			LOGWARNING("Child process %s exited, terminating!", pi->processname);
			break;
		}
#if 0
		/* Don't bother trying to respawn for now since communication
		 * breakdown between the processes will make them exit. */
		relaunch_t = time(NULL);
		if (relaunch_t == last_relaunch_t) {
			LOGEMERG("Respawning processes too fast, exiting!");
			break;
		}
		last_relaunch_t = relaunch_t;
		if (pi) {
			LOGERR("%s process dead! Relaunching", pi->processname);
			launch_process(pi);
		} else {
			LOGEMERG("Unknown child process %d dead, exiting!", pid);
			break;
		}
#else
		if (pi)
			LOGEMERG("%s process dead, terminating!", pi->processname);
		else
			LOGEMERG("Unknown child process %d dead, exiting!", pid);
		break;
#endif
	}
	send_proc(&ckp->main, "shutdown");
	return NULL;
}

#ifdef USE_CKDB
static struct option long_options[] = {
	{"standalone",	no_argument,		0,	'A'},
	{"config",	required_argument,	0,	'c'},
	{"daemonise",	no_argument,		0,	'D'},
	{"ckdb-name",	required_argument,	0,	'd'},
	{"group",	required_argument,	0,	'g'},
	{"handover",	no_argument,		0,	'H'},
	{"help",	no_argument,		0,	'h'},
	{"killold",	no_argument,		0,	'k'},
	{"log-shares",	no_argument,		0,	'L'},
	{"loglevel",	required_argument,	0,	'l'},
	{"name",	required_argument,	0,	'n'},
	{"node",	no_argument,		0,	'N'},
	{"passthrough",	no_argument,		0,	'P'},
	{"proxy",	no_argument,		0,	'p'},
	{"redirector",	no_argument,		0,	'R'},
	{"ckdb-sockdir",required_argument,	0,	'S'},
	{"sockdir",	required_argument,	0,	's'},
	{"userproxy",	no_argument,		0,	'u'},
	{0, 0, 0, 0}
};
#else
static struct option long_options[] = {
	{"config",	required_argument,	0,	'c'},
	{"daemonise",	no_argument,		0,	'D'},
	{"group",	required_argument,	0,	'g'},
	{"handover",	no_argument,		0,	'H'},
	{"help",	no_argument,		0,	'h'},
	{"killold",	no_argument,		0,	'k'},
	{"log-shares",	no_argument,		0,	'L'},
	{"loglevel",	required_argument,	0,	'l'},
	{"name",	required_argument,	0,	'n'},
	{"node",	no_argument,		0,	'N'},
	{"passthrough",	no_argument,		0,	'P'},
	{"proxy",	no_argument,		0,	'p'},
	{"redirector",	no_argument,		0,	'R'},
	{"sockdir",	required_argument,	0,	's'},
	{"userproxy",	no_argument,		0,	'u'},
	{0, 0, 0, 0}
};
#endif

static bool send_recv_path(const char *path, const char *msg)
{
	int sockd = open_unix_client(path);
	bool ret = false;
	char *response;

	send_unix_msg(sockd, msg);
	response = recv_unix_msg(sockd);
	if (response) {
		ret = true;
		LOGWARNING("Received: %s in response to %s request", response, msg);
		dealloc(response);
	} else
		LOGWARNING("Received not response to %s request", msg);
	Close(sockd);
	return ret;
}

int main(int argc, char **argv)
{
	struct sigaction handler;
	int c, ret, i = 0, j;
	char buf[512] = {};
	ckpool_t ckp;

	/* Make significant floating point errors fatal to avoid subtle bugs being missed */
	feenableexcept(FE_DIVBYZERO | FE_INVALID);
	json_set_alloc_funcs(json_ckalloc, free);

	global_ckp = &ckp;
	memset(&ckp, 0, sizeof(ckp));
	ckp.starttime = time(NULL);
	ckp.startpid = getpid();
	ckp.loglevel = LOG_NOTICE;
	ckp.initial_args = ckalloc(sizeof(char *) * (argc + 2)); /* Leave room for extra -H */
	for (ckp.args = 0; ckp.args < argc; ckp.args++)
		ckp.initial_args[ckp.args] = strdup(argv[ckp.args]);
	ckp.initial_args[ckp.args] = NULL;

	while ((c = getopt_long(argc, argv, "Ac:Dd:g:HhkLl:Nn:PpRS:s:u", long_options, &i)) != -1) {
		switch (c) {
			case 'A':
				ckp.standalone = true;
				break;
			case 'c':
				ckp.config = optarg;
				break;
			case 'D':
				ckp.daemon = true;
				break;
			case 'd':
				ckp.ckdb_name = optarg;
				break;
			case 'g':
				ckp.grpnam = optarg;
				break;
			case 'H':
				ckp.handover = true;
				ckp.killold = true;
				break;
			case 'h':
				for (j = 0; long_options[j].val; j++) {
					struct option *jopt = &long_options[j];

					if (jopt->has_arg) {
						char *upper = alloca(strlen(jopt->name) + 1);
						int offset = 0;

						do {
							upper[offset] = toupper(jopt->name[offset]);
						} while (upper[offset++] != '\0');
						printf("-%c %s | --%s %s\n", jopt->val,
						       upper, jopt->name, upper);
					} else
						printf("-%c | --%s\n", jopt->val, jopt->name);
				}
				exit(0);
			case 'k':
				ckp.killold = true;
				break;
			case 'L':
				ckp.logshares = true;
				break;
			case 'l':
				ckp.loglevel = atoi(optarg);
				if (ckp.loglevel < LOG_EMERG || ckp.loglevel > LOG_DEBUG) {
					quit(1, "Invalid loglevel (range %d - %d): %d",
					     LOG_EMERG, LOG_DEBUG, ckp.loglevel);
				}
				break;
			case 'N':
				if (ckp.proxy || ckp.redirector || ckp.userproxy || ckp.passthrough)
					quit(1, "Cannot set another proxy type or redirector and node mode");
				ckp.standalone = ckp.proxy = ckp.passthrough = ckp.node = true;
				break;
			case 'n':
				ckp.name = optarg;
				break;
			case 'P':
				if (ckp.proxy || ckp.redirector || ckp.userproxy || ckp.node)
					quit(1, "Cannot set another proxy type or redirector and passthrough mode");
				ckp.standalone = ckp.proxy = ckp.passthrough = true;
				break;
			case 'p':
				if (ckp.passthrough || ckp.redirector || ckp.userproxy || ckp.node)
					quit(1, "Cannot set another proxy type or redirector and proxy mode");
				ckp.proxy = true;
				break;
			case 'R':
				if (ckp.proxy || ckp.passthrough || ckp.userproxy || ckp.node)
					quit(1, "Cannot set a proxy type or passthrough and redirector modes");
				ckp.standalone = ckp.proxy = ckp.passthrough = ckp.redirector = true;
				break;
			case 'S':
				ckp.ckdb_sockdir = strdup(optarg);
				break;
			case 's':
				ckp.socket_dir = strdup(optarg);
				break;
			case 'u':
				if (ckp.proxy || ckp.redirector || ckp.passthrough || ckp.node)
					quit(1, "Cannot set both userproxy and another proxy type or redirector");
				ckp.userproxy = ckp.proxy = true;
				break;
		}
	}

	if (!ckp.name) {
		if (ckp.node)
			ckp.name = "cknode";
		else if (ckp.redirector)
			ckp.name = "ckredirector";
		else if (ckp.passthrough)
			ckp.name = "ckpassthrough";
		else if (ckp.proxy)
			ckp.name = "ckproxy";
		else
			ckp.name = "ckpool";
	}
	snprintf(buf, 15, "%s", ckp.name);
	prctl(PR_SET_NAME, buf, 0, 0, 0);
	memset(buf, 0, 15);

	if (ckp.grpnam) {
		struct group *group = getgrnam(ckp.grpnam);

		if (!group)
			quit(1, "Failed to find group %s", ckp.grpnam);
		ckp.gr_gid = group->gr_gid;
	} else
		ckp.gr_gid = getegid();

	if (!ckp.config) {
		ckp.config = strdup(ckp.name);
		realloc_strcat(&ckp.config, ".conf");
	}
	if (!ckp.socket_dir) {
		ckp.socket_dir = strdup("/tmp/");
		realloc_strcat(&ckp.socket_dir, ckp.name);
	}
	trail_slash(&ckp.socket_dir);

	if (!CKP_STANDALONE(&ckp)) {
		if (!ckp.ckdb_name)
			ckp.ckdb_name = "ckdb";
		if (!ckp.ckdb_sockdir) {
			ckp.ckdb_sockdir = strdup("/opt/");
			realloc_strcat(&ckp.ckdb_sockdir, ckp.ckdb_name);
		}
		trail_slash(&ckp.ckdb_sockdir);

		ret = mkdir(ckp.ckdb_sockdir, 0750);
		if (ret && errno != EEXIST)
			quit(1, "Failed to make directory %s", ckp.ckdb_sockdir);

		ckp.ckdb_sockname = ckp.ckdb_sockdir;
		realloc_strcat(&ckp.ckdb_sockname, "listener");
	}

	/* Ignore sigpipe */
	signal(SIGPIPE, SIG_IGN);

	ret = mkdir(ckp.socket_dir, 0750);
	if (ret && errno != EEXIST)
		quit(1, "Failed to make directory %s", ckp.socket_dir);

	parse_config(&ckp);
	/* Set defaults if not found in config file */
	if (!ckp.btcds) {
		ckp.btcds = 1;
		ckp.btcdurl = ckzalloc(sizeof(char *));
		ckp.btcdauth = ckzalloc(sizeof(char *));
		ckp.btcdpass = ckzalloc(sizeof(char *));
		ckp.btcdnotify = ckzalloc(sizeof(bool));
	}
	if (ckp.btcds) {
		for (i = 0; i < ckp.btcds; i++) {
			if (!ckp.btcdurl[i])
				ckp.btcdurl[i] = strdup("localhost:8332");
			if (!ckp.btcdauth[i])
				ckp.btcdauth[i] = strdup("user");
			if (!ckp.btcdpass[i])
				ckp.btcdpass[i] = strdup("pass");
		}
	}

	ckp.donaddress = "14BMjogz69qe8hk9thyzbmR5pg34mVKB1e";
	if (!ckp.btcaddress)
		ckp.btcaddress = ckp.donaddress;
	if (!ckp.blockpoll)
		ckp.blockpoll = 100;
	if (!ckp.nonce1length)
		ckp.nonce1length = 4;
	else if (ckp.nonce1length < 2 || ckp.nonce1length > 8)
		quit(0, "Invalid nonce1length %d specified, must be 2~8", ckp.nonce1length);
	if (!ckp.nonce2length)
		ckp.nonce2length = 8;
	else if (ckp.nonce2length < 2 || ckp.nonce2length > 8)
		quit(0, "Invalid nonce2length %d specified, must be 2~8", ckp.nonce2length);
	if (!ckp.update_interval)
		ckp.update_interval = 30;
	if (!ckp.mindiff)
		ckp.mindiff = 1;
	if (!ckp.startdiff)
		ckp.startdiff = 42;
	if (!ckp.logdir)
		ckp.logdir = strdup("logs");
	if (!ckp.serverurls)
		ckp.serverurl = ckzalloc(sizeof(char *));
	if (ckp.proxy && !ckp.proxies)
		quit(0, "No proxy entries found in config file %s", ckp.config);
	if (ckp.redirector && !ckp.redirecturls)
		quit(0, "No redirect entries found in config file %s", ckp.config);

	/* Create the log directory */
	trail_slash(&ckp.logdir);
	ret = mkdir(ckp.logdir, 0750);
	if (ret && errno != EEXIST)
		quit(1, "Failed to make log directory %s", ckp.logdir);

	/* Create the workers logdir */
	sprintf(buf, "%s/workers", ckp.logdir);
	ret = mkdir(buf, 0750);
	if (ret && errno != EEXIST)
		quit(1, "Failed to make workers log directory %s", buf);

	/* Create the user logdir */
	sprintf(buf, "%s/users", ckp.logdir);
	ret = mkdir(buf, 0750);
	if (ret && errno != EEXIST)
		quit(1, "Failed to make user log directory %s", buf);

	/* Create the pool logdir */
	sprintf(buf, "%s/pool", ckp.logdir);
	ret = mkdir(buf, 0750);
	if (ret && errno != EEXIST)
		quit(1, "Failed to make pool log directory %s", buf);

	/* Create the logfile */
	sprintf(buf, "%s%s.log", ckp.logdir, ckp.name);
	ckp.logfp = fopen(buf, "ae");
	if (!ckp.logfp)
		quit(1, "Failed to make open log file %s", buf);
	/* Make logging line buffered */
	setvbuf(ckp.logfp, NULL, _IOLBF, 0);

	ckp.main.ckp = &ckp;
	ckp.main.processname = strdup("main");
	ckp.main.sockname = strdup("listener");
	name_process_sockname(&ckp.main.us, &ckp.main);
	ckp.oldconnfd = ckzalloc(sizeof(int *) * ckp.serverurls);
	if (ckp.handover) {
		const char *path = ckp.main.us.path;

		if (send_recv_path(path, "ping")) {
			for (i = 0; i < ckp.serverurls; i++) {
				char oldurl[INET6_ADDRSTRLEN], oldport[8];
				char getfd[16];
				int sockd;

				snprintf(getfd, 15, "getxfd%d", i);
				sockd = open_unix_client(path);
				if (sockd < 1)
					break;
				if (!send_unix_msg(sockd, getfd))
					break;
				ckp.oldconnfd[i] = get_fd(sockd);
				Close(sockd);
				sockd = ckp.oldconnfd[i];
				if (!sockd)
					break;
				if (url_from_socket(sockd, oldurl, oldport)) {
					LOGWARNING("Inherited old server socket %d url %s:%s !",
						   i, oldurl, oldport);
				} else {
					LOGWARNING("Inherited old server socket %d with new file descriptor %d!",
						   i, ckp.oldconnfd[i]);
				}
			}
			send_recv_path(path, "reject");
			send_recv_path(path, "reconnect");
			send_recv_path(path, "shutdown");
		}
	}

	if (ckp.daemon) {
		int fd;

		if (fork())
			exit(0);
		setsid();
		fd = open("/dev/null",O_RDWR, 0);
		if (fd != -1) {
			dup2(fd, STDIN_FILENO);
			dup2(fd, STDOUT_FILENO);
			dup2(fd, STDERR_FILENO);
		}
	}

	write_namepid(&ckp.main);
	open_process_sock(&ckp, &ckp.main, &ckp.main.us);
	launch_logger(&ckp.main);
	ckp.logfd = fileno(ckp.logfp);

	ckp.ckpapi = create_ckmsgq(&ckp, "api", &ckpool_api);
	create_pthread(&ckp.pth_listener, listener, &ckp.main);

	/* Launch separate processes from here */
	ckp.generator = prepare_child(&ckp, &generator, "generator");
	ckp.stratifier = prepare_child(&ckp, &stratifier, "stratifier");
	ckp.connector = prepare_child(&ckp, &connector, "connector");

	launch_processes(&ckp);

	create_pthread(&ckp.pth_watchdog, watchdog, &ckp);

	handler.sa_handler = &sighandler;
	handler.sa_flags = 0;
	sigemptyset(&handler.sa_mask);
	sigaction(SIGTERM, &handler, NULL);
	sigaction(SIGINT, &handler, NULL);

	/* Shutdown from here if the listener is sent a shutdown message */
	if (ckp.pth_listener)
		join_pthread(ckp.pth_listener);

	shutdown_children(&ckp);
	clean_up(&ckp);

	return 0;
}<|MERGE_RESOLUTION|>--- conflicted
+++ resolved
@@ -551,20 +551,6 @@
 	cs->buf[cs->bufofs] = '\0';
 }
 
-<<<<<<< HEAD
-		ret = wait_read_select(fd, eom ? 0 : timeout);
-		if (ret < 1) {
-			if (eom)
-				break;
-			if (!ret)
-				LOGDEBUG("Select timed out in read_socket_line");
-			else {
-				if (cs->ckp->proxy)
-					LOGNOTICE("Select failed in read_socket_line");
-				else
-					LOGERR("Select failed in read_socket_line");
-			}
-=======
 /* Read from a socket into cs->buf till we get an '\n', converting it to '\0'
  * and storing how much extra data we've received, to be moved to the beginning
  * of the buffer for use on the next receive. */
@@ -592,26 +578,14 @@
 			else
 				LOGERR("Timed out in read_socket_line");
 			ret = 0;
->>>>>>> 407d8a87
 			goto out;
 		}
 		ret = wait_read_select(cs->fd, *timeout);
 		if (ret < 1) {
-<<<<<<< HEAD
-			/* Closed socket after valid message */
-			if (eom)
-				break;
-			if (cs->ckp->proxy)
-				LOGNOTICE("Failed to recv in read_socket_line");
-			else
-				LOGERR("Failed to recv in read_socket_line");
-			ret = -1;
-=======
 			if (cs->ckp->proxy)
 				LOGINFO("Select %s in read_socket_line", !ret ? "timed out" : "failed");
 			else
 				LOGERR("Select %s in read_socket_line", !ret ? "timed out" : "failed");
->>>>>>> 407d8a87
 			goto out;
 		}
 		ret = recv(cs->fd, readbuf, PAGESIZE - 4, MSG_DONTWAIT);
