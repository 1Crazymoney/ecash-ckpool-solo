/*
 * Copyright 2014-2016 Con Kolivas
 *
 * This program is free software; you can redistribute it and/or modify it
 * under the terms of the GNU General Public License as published by the Free
 * Software Foundation; either version 3 of the License, or (at your option)
 * any later version.  See COPYING for more details.
 */

#ifndef CKPOOL_H
#define CKPOOL_H

#include "config.h"

#include <sys/file.h>
#include <sys/socket.h>
#include <sys/types.h>

#include "libckpool.h"
#include "uthash.h"

#define RPC_TIMEOUT 60

struct ckpool_instance;
typedef struct ckpool_instance ckpool_t;

struct ckmsg {
	struct ckmsg *next;
	struct ckmsg *prev;
	void *data;
};

typedef struct ckmsg ckmsg_t;

typedef struct unix_msg unix_msg_t;

struct unix_msg {
	unix_msg_t *next;
	unix_msg_t *prev;
	int sockd;
	char *buf;
};

struct ckmsgq {
	ckpool_t *ckp;
	char name[16];
	pthread_t pth;
	mutex_t *lock;
	pthread_cond_t *cond;
	ckmsg_t *msgs;
	void (*func)(ckpool_t *, void *);
	int64_t messages;
};

typedef struct ckmsgq ckmsgq_t;

typedef struct proc_instance proc_instance_t;

struct proc_instance {
	ckpool_t *ckp;
	unixsock_t us;
	char *processname;
	char *sockname;
	int pid;
	int oldpid;
	int (*process)(proc_instance_t *);

	/* Linked list of received messages, locking and conditional */
	unix_msg_t *unix_msgs;
	mutex_t rmsg_lock;
	pthread_cond_t rmsg_cond;
};

struct connsock {
	int fd;
	char *url;
	char *port;
	char *auth;

	char *buf;
	int bufofs;
	int buflen;
	int bufsize;
	int rcvbufsiz;
<<<<<<< HEAD
	bool rcvbufsiz_setfail;
=======
	int sendbufsiz;
>>>>>>> 785cccc8

	ckpool_t *ckp;
	/* Semaphore used to serialise request/responses */
	sem_t sem;
};

typedef struct connsock connsock_t;

typedef struct char_entry char_entry_t;

struct char_entry {
	char_entry_t *next;
	char_entry_t *prev;
	char *buf;
};

typedef struct log_entry log_entry_t;

struct log_entry {
	log_entry_t *next;
	log_entry_t *prev;
	char *fname;
	char *buf;
};

struct server_instance {
	/* Hash table data */
	UT_hash_handle hh;
	int id;

	char *url;
	char *auth;
	char *pass;
	bool notify;
	bool alive;
	connsock_t cs;

	void *data; // Private data
};

typedef struct server_instance server_instance_t;

struct ckpool_instance {
	/* Start time */
	time_t starttime;
	/* Start pid */
	pid_t startpid;
	/* The initial command line arguments */
	char **initial_args;
	/* Number of arguments */
	int args;
	/* Filename of config file */
	char *config;
	/* Kill old instance with same name */
	bool killold;
	/* Whether to log shares or not */
	bool logshares;
	/* Logging level */
	int loglevel;
	/* Main process name */
	char *name;
	/* Directory where sockets are created */
	char *socket_dir;
	/* Directory where ckdb sockets are */
	char *ckdb_sockdir;
	/* Name of the ckdb process */
	char *ckdb_name;
	char *ckdb_sockname;
	/* Group ID for unix sockets */
	char *grpnam;
	gid_t gr_gid;
	/* Directory where logs are written */
	char *logdir;
	/* Logfile */
	FILE *logfp;
	int logfd;
	/* Connector fds if we inherit them from a running process */
	int *oldconnfd;
	/* Should we inherit a running instance's socket and shut it down */
	bool handover;
	/* How many clients maximum to accept before rejecting further */
	int maxclients;

	/* API message queue */
	ckmsgq_t *ckpapi;

	/* Logger message queue NOTE: Unique per process */
	ckmsgq_t *logger;
	/* Process instance data of parent/child processes */
	proc_instance_t main;

	int proc_instances;
	proc_instance_t **children;

	proc_instance_t *generator;
	proc_instance_t *stratifier;
	proc_instance_t *connector;

	/* Threads of main process */
	pthread_t pth_listener;
	pthread_t pth_watchdog;

	/* Are we running in trusted remote node mode */
	bool remote;

	/* Are we running in node proxy mode */
	bool node;

	/* Are we running in passthrough mode */
	bool passthrough;

	/* Are we a redirecting passthrough */
	bool redirector;

	/* Are we running as a proxy */
	bool proxy;

	/* Are we running without ckdb */
	bool standalone;

	/* Are we running in btcsolo mode */
	bool btcsolo;

	/* Are we running in userproxy mode */
	bool userproxy;

	/* Should we daemonise the ckpool process */
	bool daemon;

	/* Have we given warnings about the inability to raise buf sizes */
	bool wmem_warn;
	bool rmem_warn;

	/* Bitcoind data */
	int btcds;
	char **btcdurl;
	char **btcdauth;
	char **btcdpass;
	bool *btcdnotify;
	int blockpoll; // How frequently in ms to poll bitcoind for block updates
	int nonce1length; // Extranonce1 length
	int nonce2length; // Extranonce2 length

	/* Difficulty settings */
	int64_t mindiff; // Default 1
	int64_t startdiff; // Default 42
	int64_t maxdiff; // No default

	/* Coinbase data */
	char *btcaddress; // Address to mine to
	char *btcsig; // Optional signature to add to coinbase
	char *donaddress; // Donation address
	bool donvalid; // Donation address works on this network

	/* Stratum options */
	server_instance_t **servers;
	char **serverurl; // Array of URLs to bind our server/proxy to
	int serverurls; // Number of server bindings
	bool *nodeserver; // If this server URL serves node information
	bool *trusted; // If this server URL accepts trusted remote nodes
	char *upstream; // Upstream pool in trusted remote mode

	int update_interval; // Seconds between stratum updates

	/* Proxy options */
	int proxies;
	char **proxyurl;
	char **proxyauth;
	char **proxypass;

	/* Passthrough redirect options */
	int redirecturls;
	char **redirecturl;
	char **redirectport;

	/* Private data for each process */
	void *data;
};

enum stratum_msgtype {
	SM_RECONNECT = 0,
	SM_DIFF,
	SM_MSG,
	SM_UPDATE,
	SM_ERROR,
	SM_SUBSCRIBE,
	SM_SUBSCRIBERESULT,
	SM_SHARE,
	SM_SHARERESULT,
	SM_AUTH,
	SM_AUTHRESULT,
	SM_TXNS,
	SM_TXNSRESULT,
	SM_PING,
	SM_WORKINFO,
	SM_SUGGESTDIFF,
	SM_BLOCK,
	SM_NONE
};

static const char __maybe_unused *stratum_msgs[] = {
	"reconnect",
	"diff",
	"message",
	"update",
	"error",
	"subscribe",
	"subscribe.result",
	"share",
	"share.result",
	"auth",
	"auth.result",
	"txns",
	"txns.result",
	"ping",
	"workinfo",
	"suggestdiff",
	"block",
	""
};

#ifdef USE_CKDB
#define CKP_STANDALONE(CKP) ((CKP)->standalone == true)
#else
#define CKP_STANDALONE(CKP) ((CKP) == (CKP)) /* Always true, silences unused warn */
#endif

#define SAFE_HASH_OVERHEAD(HASHLIST) (HASHLIST ? HASH_OVERHEAD(hh, HASHLIST) : 0)

ckmsgq_t *create_ckmsgq(ckpool_t *ckp, const char *name, const void *func);
ckmsgq_t *create_ckmsgqs(ckpool_t *ckp, const char *name, const void *func, const int count);
void ckmsgq_add(ckmsgq_t *ckmsgq, void *data);
bool ckmsgq_empty(ckmsgq_t *ckmsgq);
unix_msg_t *get_unix_msg(proc_instance_t *pi);
void create_unix_receiver(proc_instance_t *pi);

ckpool_t *global_ckp;

bool ping_main(ckpool_t *ckp);
void empty_buffer(connsock_t *cs);
int set_sendbufsize(ckpool_t *ckp, const int fd, const int len);
int set_recvbufsize(ckpool_t *ckp, const int fd, const int len);
int read_socket_line(connsock_t *cs, float *timeout);
void _send_proc(proc_instance_t *pi, const char *msg, const char *file, const char *func, const int line);
#define send_proc(pi, msg) _send_proc(pi, msg, __FILE__, __func__, __LINE__)
char *_send_recv_proc(proc_instance_t *pi, const char *msg, int writetimeout, int readtimedout,
		      const char *file, const char *func, const int line);
#define send_recv_proc(pi, msg) _send_recv_proc(pi, msg, UNIX_WRITE_TIMEOUT, UNIX_READ_TIMEOUT, __FILE__, __func__, __LINE__)
char *_send_recv_ckdb(const ckpool_t *ckp, const char *msg, const char *file, const char *func, const int line);
#define send_recv_ckdb(ckp, msg) _send_recv_ckdb(ckp, msg, __FILE__, __func__, __LINE__)
char *_ckdb_msg_call(const ckpool_t *ckp, const char *msg,  const char *file, const char *func,
		     const int line);
#define ckdb_msg_call(ckp, msg) _ckdb_msg_call(ckp, msg, __FILE__, __func__, __LINE__)

json_t *json_rpc_call(connsock_t *cs, const char *rpc_req);
bool send_json_msg(connsock_t *cs, const json_t *json_msg);
json_t *json_msg_result(const char *msg, json_t **res_val, json_t **err_val);

void childsighandler(const int sig);
int process_exit(ckpool_t *ckp, const proc_instance_t *pi, int ret);
bool json_get_string(char **store, const json_t *val, const char *res);
bool json_get_int64(int64_t *store, const json_t *val, const char *res);
bool json_get_int(int *store, const json_t *val, const char *res);
bool json_get_double(double *store, const json_t *val, const char *res);
bool json_get_uint32(uint32_t *store, const json_t *val, const char *res);
bool json_get_bool(bool *store, const json_t *val, const char *res);
bool json_getdel_int(int *store, json_t *val, const char *res);
bool json_getdel_int64(int64_t *store, json_t *val, const char *res);


/* API Placeholders for future API implementation */
typedef struct apimsg apimsg_t;

struct apimsg {
	char *buf;
	int sockd;
};

static inline void ckpool_api(ckpool_t __maybe_unused *ckp, apimsg_t __maybe_unused *apimsg) {};
static inline json_t *json_encode_errormsg(json_error_t __maybe_unused *err_val) { return NULL; };
static inline json_t *json_errormsg(const char __maybe_unused *fmt, ...) { return NULL; };
static inline void send_api_response(json_t __maybe_unused *val, const int __maybe_unused sockd) {};

#endif /* CKPOOL_H */<|MERGE_RESOLUTION|>--- conflicted
+++ resolved
@@ -82,11 +82,7 @@
 	int buflen;
 	int bufsize;
 	int rcvbufsiz;
-<<<<<<< HEAD
-	bool rcvbufsiz_setfail;
-=======
 	int sendbufsiz;
->>>>>>> 785cccc8
 
 	ckpool_t *ckp;
 	/* Semaphore used to serialise request/responses */
