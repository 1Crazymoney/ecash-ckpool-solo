--- conflicted
+++ resolved
@@ -141,13 +141,11 @@
 	/* Are we running without ckdb */
 	bool standalone;
 
-<<<<<<< HEAD
 	/* Are we running in btcsolo mode */
 	bool btcsolo;
-=======
+
 	/* Should we daemonise the ckpool process */
 	bool daemon;
->>>>>>> 1df924e7
 
 	/* Bitcoind data */
 	int btcds;
