/*
 * Copyright 2014-2016 Con Kolivas
 *
 * This program is free software; you can redistribute it and/or modify it
 * under the terms of the GNU General Public License as published by the Free
 * Software Foundation; either version 3 of the License, or (at your option)
 * any later version.  See COPYING for more details.
 */

#include "config.h"

#include <arpa/inet.h>
#include <sys/socket.h>
#include <sys/stat.h>
#include <sys/time.h>
#include <sys/types.h>
#include <dirent.h>
#include <fcntl.h>
#include <math.h>
#include <string.h>
#include <unistd.h>

#include "ckpool.h"
#include "libckpool.h"
#include "bitcoin.h"
#include "sha2.h"
#include "stratifier.h"
#include "uthash.h"
#include "utlist.h"
#include "connector.h"
#include "generator.h"

/* Consistent across all pool instances */
static const char *workpadding = "000000800000000000000000000000000000000000000000000000000000000000000000000000000000000080020000";
static const char *scriptsig_header = "01000000010000000000000000000000000000000000000000000000000000000000000000ffffffff";
static uchar scriptsig_header_bin[41];
static const double nonces = 4294967296;

/* Add unaccounted shares when they arrive, remove them with each update of
 * rolling stats. */
struct pool_stats {
	tv_t start_time;
	ts_t last_update;

	int workers;
	int users;
	int disconnected;

	/* Absolute shares stats */
	int64_t unaccounted_shares;
	int64_t accounted_shares;

	/* Cycle of 32 to determine which users to dump stats on */
	uint8_t userstats_cycle;

	/* Shares per second for 1/5/15/60 minute rolling averages */
	double sps1;
	double sps5;
	double sps15;
	double sps60;

	/* Diff shares stats */
	int64_t unaccounted_diff_shares;
	int64_t accounted_diff_shares;
	int64_t unaccounted_rejects;
	int64_t accounted_rejects;

	/* Diff shares per second for 1/5/15... minute rolling averages */
	double dsps1;
	double dsps5;
	double dsps15;
	double dsps60;
	double dsps360;
	double dsps1440;
	double dsps10080;

	int64_t best_diff;
};

typedef struct pool_stats pool_stats_t;

struct workbase {
	/* Hash table data */
	UT_hash_handle hh;
	int64_t id;
	char idstring[20];

	/* The id a remote workinfo is mapped to locally */
	int64_t mapped_id;

	ts_t gentime;
	tv_t retired;

	/* GBT/shared variables */
	char target[68];
	double diff;
	double network_diff;
	uint32_t version;
	uint32_t curtime;
	char prevhash[68];
	char ntime[12];
	uint32_t ntime32;
	char bbversion[12];
	char nbit[12];
	uint64_t coinbasevalue;
	int height;
	char *flags;
	int txns;
	char *txn_data;
	char *txn_hashes;
	char witnessdata[80]; //null-terminated ascii
	bool insert_witness;
	int merkles;
	char merklehash[16][68];
	char merklebin[16][32];
	json_t *merkle_array;

	/* Template variables, lengths are binary lengths! */
	char *coinb1; // coinbase1
	uchar *coinb1bin;
	int coinb1len; // length of above

	char enonce1const[32]; // extranonce1 section that is constant
	uchar enonce1constbin[16];
	int enonce1constlen; // length of above - usually zero unless proxying
	int enonce1varlen; // length of unique extranonce1 string for each worker - usually 8

	int enonce2varlen; // length of space left for extranonce2 - usually 8 unless proxying

	char *coinb2; // coinbase2
	uchar *coinb2bin;
	int coinb2len; // length of above
	char *coinb3bin; // coinbase3 for variable coinb2len
	int coinb3len; // length of above

	/* Cached header binary */
	char headerbin[112];

	char *logdir;

	ckpool_t *ckp;
	bool proxy; /* This workbase is proxied work */

	bool incomplete; /* This is a remote workinfo without all the txn data */
};

typedef struct workbase workbase_t;

struct json_params {
	json_t *method;
	json_t *params;
	json_t *id_val;
	int64_t client_id;
};

typedef struct json_params json_params_t;

/* Stratum json messages with their associated client id */
struct smsg {
	json_t *json_msg;
	int64_t client_id;
};

typedef struct smsg smsg_t;

struct userwb {
	UT_hash_handle hh;
	int64_t id;

	uchar *coinb2bin; // Coinb2 cointaining this user's address for generation
	char *coinb2;
	int coinb2len; // Length of user coinb2
};

struct user_instance;
struct worker_instance;
struct stratum_instance;

typedef struct user_instance user_instance_t;
typedef struct worker_instance worker_instance_t;
typedef struct stratum_instance stratum_instance_t;

struct user_instance {
	UT_hash_handle hh;
	char username[128];
	int id;
	char *secondaryuserid;
	bool btcaddress;

	/* A linked list of all connected instances of this user */
	stratum_instance_t *clients;

	/* A linked list of all connected workers of this user */
	worker_instance_t *worker_instances;

	int workers;
	int remote_workers;
	char txnbin[25];
	int txnlen;
	struct userwb *userwbs; /* Protected by instance lock */

	double best_diff; /* Best share found by this user */
	int64_t best_ever; /* Best share ever found by this user */

	int64_t shares;
	double dsps1; /* Diff shares per second, 1 minute rolling average */
	double dsps5; /* ... 5 minute ... */
	double dsps60;/* etc */
	double dsps1440;
	double dsps10080;
	tv_t last_share;
	tv_t last_decay;
	tv_t last_update;

	bool authorised; /* Has this username ever been authorised? */
	time_t auth_time;
	time_t failed_authtime; /* Last time this username failed to authorise */
	int auth_backoff; /* How long to reject any auth attempts since last failure */
	bool throttled; /* Have we begun rejecting auth attempts */
};

/* Combined data from workers with the same workername */
struct worker_instance {
	user_instance_t *user_instance;
	char *workername;

	/* Number of stratum instances attached as this one worker */
	int instance_count;

	worker_instance_t *next;
	worker_instance_t *prev;

	int64_t shares;
	double dsps1;
	double dsps5;
	double dsps60;
	double dsps1440;
	double dsps10080;
	tv_t last_share;
	tv_t last_decay;
	tv_t last_update;
	time_t start_time;

	double best_diff; /* Best share found by this worker */
	int64_t best_ever; /* Best share ever found by this worker */
	int mindiff; /* User chosen mindiff */

	bool idle;
	bool notified_idle;
};

typedef struct stratifier_data sdata_t;

typedef struct proxy_base proxy_t;

/* Per client stratum instance == workers */
struct stratum_instance {
	UT_hash_handle hh;
	int64_t id;

	stratum_instance_t *next;
	stratum_instance_t *prev;

	/* Descriptive of ID number and passthrough if any */
	char identity[128];

	/* Reference count for when this instance is used outside of the
	 * instance_lock */
	int ref;

	char enonce1[36]; /* Fit up to 16 byte binary enonce1 */
	uchar enonce1bin[16];
	char enonce1var[20]; /* Fit up to 8 byte binary enonce1var */
	uint64_t enonce1_64;
	int session_id;

	int64_t diff; /* Current diff */
	int64_t old_diff; /* Previous diff */
	int64_t diff_change_job_id; /* Last job_id we changed diff */
	double dsps1; /* Diff shares per second, 1 minute rolling average */
	double dsps5; /* ... 5 minute ... */
	double dsps60;/* etc */
	double dsps1440;
	double dsps10080;
	tv_t ldc; /* Last diff change */
	int ssdc; /* Shares since diff change */
	tv_t first_share;
	tv_t last_share;
	tv_t last_decay;
	time_t first_invalid; /* Time of first invalid in run of non stale rejects */
	time_t upstream_invalid; /* As first_invalid but for upstream responses */
	time_t start_time;

	char address[INET6_ADDRSTRLEN];
	bool node; /* Is this a mining node */
	bool subscribed;
	bool authorising; /* In progress, protected by instance_lock */
	bool authorised;
	bool dropped;
	bool idle;
	int reject;	/* Indicator that this client is having a run of rejects
			 * or other problem and should be dropped lazily if
			 * this is set to 2 */

	int latency; /* Latency when on a mining node */

	bool reconnect; /* This client really needs to reconnect */
	time_t reconnect_request; /* The time we sent a reconnect message */

	user_instance_t *user_instance;
	worker_instance_t *worker_instance;

	char *useragent;
	char *workername;
	char *password;
	bool messages; /* Is this a client that understands stratum messages */
	int user_id;
	int server; /* Which server is this instance bound to */

	ckpool_t *ckp;

	time_t last_txns; /* Last time this worker requested txn hashes */
	time_t disconnected_time; /* Time this instance disconnected */

	int64_t suggest_diff; /* Stratum client suggested diff */
	double best_diff; /* Best share found by this instance */

	sdata_t *sdata; /* Which sdata this client is bound to */
	proxy_t *proxy; /* Proxy this is bound to in proxy mode */
	int proxyid; /* Which proxy id  */
	int subproxyid; /* Which subproxy */

	bool trusted; /* Is this a trusted remote server */
	bool remote; /* Is this a remote client on a trusted remote server */
};

struct share {
	UT_hash_handle hh;
	uchar hash[32];
	int64_t workbase_id;
};

typedef struct share share_t;

struct proxy_base {
	UT_hash_handle hh;
	UT_hash_handle sh; /* For subproxy hashlist */
	proxy_t *next; /* For retired subproxies */
	proxy_t *prev;
	int id;
	int subid;

	/* Priority has the user id encoded in the high bits if it's not a
	 * global proxy. */
	int64_t priority;

	bool global; /* Is this a global proxy */
	int userid; /* Userid for non global proxies */

	double diff;

	char url[128];
	char auth[128];
	char pass[128];
	char enonce1[32];
	uchar enonce1bin[16];
	int enonce1constlen;
	int enonce1varlen;

	int nonce2len;
	int enonce2varlen;

	bool subscribed;
	bool notified;

	int64_t clients; /* Incrementing client count */
	int64_t max_clients; /* Maximum number of clients per subproxy */
	int64_t bound_clients; /* Currently actively bound clients */
	int64_t combined_clients; /* Total clients of all subproxies of a parent proxy */
	int64_t headroom; /* Temporary variable when calculating how many more clients can bind */

	int subproxy_count; /* Number of subproxies */
	proxy_t *parent; /* Parent proxy of each subproxy */
	proxy_t *subproxies; /* Hashlist of subproxies sorted by subid */
	sdata_t *sdata; /* Unique stratifer data for each subproxy */
	bool dead;
	bool deleted;
};

typedef struct session session_t;

struct session {
	UT_hash_handle hh;
	int session_id;
	uint64_t enonce1_64;
	int64_t client_id;
	int userid;
	time_t added;
	char address[INET6_ADDRSTRLEN];
};

typedef struct txntable txntable_t;

struct txntable {
	UT_hash_handle hh;
	int id;
	char hash[68];
	char *data;
	int refcount;
};

#define ID_AUTH 0
#define ID_WORKINFO 1
#define ID_AGEWORKINFO 2
#define ID_SHARES 3
#define ID_SHAREERR 4
#define ID_POOLSTATS 5
#define ID_WORKERSTATS 6
#define ID_BLOCK 7
#define ID_ADDRAUTH 8
#define ID_HEARTBEAT 9

static const char *ckdb_ids[] = {
	"authorise",
	"workinfo",
	"ageworkinfo",
	"shares",
	"shareerror",
	"poolstats",
	"workerstats",
	"block",
	"addrauth",
	"heartbeat"
};

static const char *ckdb_seq_names[] = {
	"seqauthorise",
	"seqworkinfo",
	"seqageworkinfo",
	"seqshares",
	"seqshareerror",
	"seqpoolstats",
	"seqworkerstats",
	"seqblock",
	"seqaddrauth",
	"seqheartbeat"
};

#define ID_COUNT (sizeof(ckdb_ids)/sizeof(char *))

struct stratifier_data {
	ckpool_t *ckp;

	char pubkeytxnbin[25];
	int pubkeytxnlen;
	char donkeytxnbin[25];
	int donkeytxnlen;

	pool_stats_t stats;
	/* Protects changes to pool stats */
	mutex_t stats_lock;

	/* Serialises sends/receives to ckdb if possible */
	mutex_t ckdb_lock;
	/* Protects sequence numbers */
	mutex_t ckdb_msg_lock;
	/* Incrementing global sequence number */
	uint64_t ckdb_seq;
	/* Incrementing ckdb_ids[] sequence numbers */
	uint64_t ckdb_seq_ids[ID_COUNT];

	bool ckdb_offline;
	bool verbose;

	uint64_t enonce1_64;

	/* For protecting the hashtable data */
	cklock_t workbase_lock;

	/* For the hashtable of all workbases */
	workbase_t *workbases;
	workbase_t *current_workbase;
	int workbases_generated;
	txntable_t *txns;

	/* Workbases from remote trusted servers */
	workbase_t *remote_workbases;

	/* Is this a node and unable to rebuild workinfos due to lack of txns */
	bool wbincomplete;

	/* Semaphore to serialise calls to add_base */
	sem_t update_sem;
	/* Time we last sent out a stratum update */
	time_t update_time;

	int64_t workbase_id;
	int64_t blockchange_id;
	int session_id;
	char lasthash[68];
	char lastswaphash[68];

	ckmsgq_t *updateq;	// Generator base work updates
	ckmsgq_t *ssends;	// Stratum sends
	ckmsgq_t *srecvs;	// Stratum receives
	ckmsgq_t *ckdbq;	// ckdb
	ckmsgq_t *sshareq;	// Stratum share sends
	ckmsgq_t *sauthq;	// Stratum authorisations
	ckmsgq_t *stxnq;	// Transaction requests
	ckmsg_t *postponed;	// List of messages postponed till next update

	int user_instance_id;

	stratum_instance_t *stratum_instances;
	stratum_instance_t *recycled_instances;
	stratum_instance_t *node_instances;
	stratum_instance_t *remote_instances;

	int stratum_generated;
	int disconnected_generated;
	int userwbs_generated;
	session_t *disconnected_sessions;

	user_instance_t *user_instances;

	/* Protects both stratum and user instances */
	cklock_t instance_lock;

	share_t *shares;
	mutex_t share_lock;

	int64_t shares_generated;

	/* Linked list of block solves, added to during submission, removed on
	 * accept/reject. It is likely we only ever have one solve on here but
	 * you never know... */
	mutex_t block_lock;
	ckmsg_t *block_solves;

	int proxy_count; /* Total proxies generated (not necessarily still alive) */
	proxy_t *proxy; /* Current proxy in use */
	proxy_t *proxies; /* Hashlist of all proxies */
	mutex_t proxy_lock; /* Protects all proxy data */
	proxy_t *subproxy; /* Which subproxy this sdata belongs to in proxy mode */
};

typedef struct json_entry json_entry_t;

struct json_entry {
	json_entry_t *next;
	json_entry_t *prev;
	json_t *val;
};

/* Priority levels for generator messages */
#define GEN_LAX 0
#define GEN_NORMAL 1
#define GEN_PRIORITY 2

/* For storing a set of messages within another lock, allowing us to dump them
 * to the log outside of lock */
static void add_msg_entry(char_entry_t **entries, char **buf)
{
	char_entry_t *entry;

	if (!*buf)
		return;
	entry = ckalloc(sizeof(char_entry_t));
	entry->buf = *buf;
	*buf = NULL;
	DL_APPEND(*entries, entry);
}

static void notice_msg_entries(char_entry_t **entries)
{
	char_entry_t *entry, *tmpentry;

	DL_FOREACH_SAFE(*entries, entry, tmpentry) {
		DL_DELETE(*entries, entry);
		LOGNOTICE("%s", entry->buf);
		free(entry->buf);
		free(entry);
	}
}

static void info_msg_entries(char_entry_t **entries)
{
	char_entry_t *entry, *tmpentry;

	DL_FOREACH_SAFE(*entries, entry, tmpentry) {
		DL_DELETE(*entries, entry);
		LOGINFO("%s", entry->buf);
		free(entry->buf);
		free(entry);
	}
}

static const int witnessdata_size = 36; // commitment header + hash

static void generate_coinbase(const ckpool_t *ckp, workbase_t *wb)
{
	uint64_t *u64, g64, d64 = 0;
	sdata_t *sdata = ckp->sdata;
	char header[228];
	int len, ofs = 0;
	ts_t now;

	/* Set fixed length coinb1 arrays to be more than enough */
	wb->coinb1 = ckzalloc(256);
	wb->coinb1bin = ckzalloc(128);

	/* Strings in wb should have been zero memset prior. Generate binary
	 * templates first, then convert to hex */
	memcpy(wb->coinb1bin, scriptsig_header_bin, 41);
	ofs += 41; // Fixed header length;

	ofs++; // Script length is filled in at the end @wb->coinb1bin[41];

	/* Put block height at start of template */
	len = ser_number(wb->coinb1bin + ofs, wb->height);
	ofs += len;

	/* Followed by flag */
	len = strlen(wb->flags) / 2;
	wb->coinb1bin[ofs++] = len;
	hex2bin(wb->coinb1bin + ofs, wb->flags, len);
	ofs += len;

	/* Followed by timestamp */
	ts_realtime(&now);
	len = ser_number(wb->coinb1bin + ofs, now.tv_sec);
	ofs += len;

	/* Followed by our unique randomiser based on the nsec timestamp */
	len = ser_number(wb->coinb1bin + ofs, now.tv_nsec);
	ofs += len;

	wb->enonce1varlen = ckp->nonce1length;
	wb->enonce2varlen = ckp->nonce2length;
	wb->coinb1bin[ofs++] = wb->enonce1varlen + wb->enonce2varlen;

	wb->coinb1len = ofs;

	len = wb->coinb1len - 41;

	len += wb->enonce1varlen;
	len += wb->enonce2varlen;

	wb->coinb2bin = ckzalloc(256);
	memcpy(wb->coinb2bin, "\x0a\x63\x6b\x70\x6f\x6f\x6c", 7);
	wb->coinb2len = 7;
	if (ckp->btcsig) {
		int siglen = strlen(ckp->btcsig);

		LOGDEBUG("Len %d sig %s", siglen, ckp->btcsig);
		if (siglen) {
			wb->coinb2bin[wb->coinb2len++] = siglen;
			memcpy(wb->coinb2bin + wb->coinb2len, ckp->btcsig, siglen);
			wb->coinb2len += siglen;
		}
	}
	len += wb->coinb2len;

	wb->coinb1bin[41] = len - 1; /* Set the length now */
	__bin2hex(wb->coinb1, wb->coinb1bin, wb->coinb1len);
	LOGDEBUG("Coinb1: %s", wb->coinb1);
	/* Coinbase 1 complete */

	memcpy(wb->coinb2bin + wb->coinb2len, "\xff\xff\xff\xff", 4);
	wb->coinb2len += 4;

	// Generation value
	g64 = wb->coinbasevalue;
	if (ckp->donvalid) {
		d64 = g64 / 100; // 1% donation
		g64 -= d64; // To guarantee integers add up to the original coinbasevalue
		wb->coinb2bin[wb->coinb2len++] = 2 + wb->insert_witness;
	} else
		wb->coinb2bin[wb->coinb2len++] = 1 + wb->insert_witness;

	u64 = (uint64_t *)&wb->coinb2bin[wb->coinb2len];
	*u64 = htole64(g64);
	wb->coinb2len += 8;

	/* Coinb2 address goes here, takes up 23~25 bytes + 1 byte for length */

	wb->coinb3len = 0;
	wb->coinb3bin = ckzalloc(256);

	if (ckp->donvalid) {
		u64 = (uint64_t *)wb->coinb3bin;
		*u64 = htole64(d64);
		wb->coinb3len += 8;

		wb->coinb3bin[wb->coinb3len++] = sdata->donkeytxnlen;
		memcpy(wb->coinb3bin + wb->coinb3len, sdata->donkeytxnbin, sdata->donkeytxnlen);
		wb->coinb3len += sdata->donkeytxnlen;
	}

	if (wb->insert_witness) {
		// 0 value
		wb->coinb3len += 8;

		wb->coinb3bin[wb->coinb3len++] = witnessdata_size + 2; // total scriptPubKey size
		wb->coinb3bin[wb->coinb3len++] = 0x6a; // OP_RETURN
		wb->coinb3bin[wb->coinb3len++] = witnessdata_size;

		hex2bin(&wb->coinb3bin[wb->coinb3len], wb->witnessdata, witnessdata_size);
		wb->coinb3len += witnessdata_size;
	}

	wb->coinb3len += 4; // Blank lock

	if (!ckp->btcsolo) {
		/* Append the generation address and coinb3 in !solo mode */
		wb->coinb2bin[wb->coinb2len++] = sdata->pubkeytxnlen;
		memcpy(wb->coinb2bin + wb->coinb2len, sdata->pubkeytxnbin, sdata->pubkeytxnlen);
		wb->coinb2len += sdata->pubkeytxnlen;
		memcpy(wb->coinb2bin + wb->coinb2len, wb->coinb3bin, wb->coinb3len);
		wb->coinb2len += wb->coinb3len;
		wb->coinb3len = 0;
		dealloc(wb->coinb3bin);
		wb->coinb2 = bin2hex(wb->coinb2bin, wb->coinb2len);
		LOGDEBUG("Coinb2: %s", wb->coinb2);
	}
	/* Coinbases 2 +/- 3 templates complete */

	snprintf(header, 225, "%s%s%s%s%s%s%s",
		 wb->bbversion, wb->prevhash,
		 "0000000000000000000000000000000000000000000000000000000000000000",
		 wb->ntime, wb->nbit,
		 "00000000", /* nonce */
		 workpadding);
	LOGDEBUG("Header: %s", header);
	hex2bin(wb->headerbin, header, 112);
}

static void stratum_broadcast_update(sdata_t *sdata, const workbase_t *wb, bool clean);
static void stratum_broadcast_updates(sdata_t *sdata, bool clean);

static void clear_userwb(sdata_t *sdata, int64_t id)
{
	user_instance_t *instance, *tmp;

	ck_wlock(&sdata->instance_lock);
	HASH_ITER(hh, sdata->user_instances, instance, tmp) {
		struct userwb *userwb;

		HASH_FIND_I64(instance->userwbs, &id, userwb);
		if (!userwb)
			continue;
		HASH_DEL(instance->userwbs, userwb);
		free(userwb->coinb2bin);
		free(userwb->coinb2);
		free(userwb);
	}
	ck_wunlock(&sdata->instance_lock);
}

static void clear_workbase(ckpool_t *ckp, workbase_t *wb)
{
	if (ckp->btcsolo)
		clear_userwb(ckp->sdata, wb->id);
	free(wb->flags);
	free(wb->txn_data);
	free(wb->txn_hashes);
	free(wb->logdir);
	free(wb->coinb1bin);
	free(wb->coinb1);
	free(wb->coinb2bin);
	free(wb->coinb2);
	free(wb->coinb3bin);
	json_decref(wb->merkle_array);
	free(wb);
}

/* Remove all shares with a workbase id less than wb_id for block changes */
static void purge_share_hashtable(sdata_t *sdata, const int64_t wb_id)
{
	share_t *share, *tmp;
	int purged = 0;

	mutex_lock(&sdata->share_lock);
	HASH_ITER(hh, sdata->shares, share, tmp) {
		if (share->workbase_id < wb_id) {
			HASH_DEL(sdata->shares, share);
			dealloc(share);
			purged++;
		}
	}
	mutex_unlock(&sdata->share_lock);

	if (purged)
		LOGINFO("Cleared %d shares from share hashtable", purged);
}

/* Remove all shares with a workbase id == wb_id being discarded */
static void age_share_hashtable(sdata_t *sdata, const int64_t wb_id)
{
	share_t *share, *tmp;
	int aged = 0;

	mutex_lock(&sdata->share_lock);
	HASH_ITER(hh, sdata->shares, share, tmp) {
		if (share->workbase_id == wb_id) {
			HASH_DEL(sdata->shares, share);
			dealloc(share);
			aged++;
		}
	}
	mutex_unlock(&sdata->share_lock);

	if (aged)
		LOGINFO("Aged %d shares from share hashtable", aged);
}

static char *status_chars = "|/-\\";

/* Absorbs the json and generates a ckdb json message, logs it to the ckdb
 * log and returns the malloced message. */
static char *ckdb_msg(ckpool_t *ckp, sdata_t *sdata, json_t *val, const int idtype)
{
	char *json_msg;
	char logname[512];
	char *ret = NULL;
	uint64_t seqall;

	json_set_int(val, "seqstart", ckp->starttime);
	json_set_int(val, "seqpid", ckp->startpid);
	/* Set the atomically incrementing sequence numbers */
	mutex_lock(&sdata->ckdb_msg_lock);
	seqall = sdata->ckdb_seq++;
	json_set_int(val, "seqall", seqall);
	json_set_int(val, ckdb_seq_names[idtype], sdata->ckdb_seq_ids[idtype]++);
	mutex_unlock(&sdata->ckdb_msg_lock);

	json_msg = json_dumps(val, JSON_COMPACT);
	if (unlikely(!json_msg))
		goto out;
	ASPRINTF(&ret, "%s.%"PRIu64".json=%s", ckdb_ids[idtype], seqall, json_msg);
	free(json_msg);
out:
	json_decref(val);
	snprintf(logname, 511, "%s%s", ckp->logdir, ckp->ckdb_name);
	rotating_log(logname, ret);
	return ret;
}

static void _ckdbq_add(ckpool_t *ckp, const int idtype, json_t *val, const char *file,
		       const char *func, const int line)
{
	sdata_t *sdata = ckp->sdata;
	static time_t time_counter;
	static int counter = 0;
	char *json_msg;

	if (unlikely(!val)) {
		LOGWARNING("Invalid json sent to ckdbq_add from %s %s:%d", file, func, line);
		return;
	}

	if (!ckp->quiet) {
		time_t now_t = time(NULL);

		if (now_t != time_counter) {
			double sdiff = sdata->stats.accounted_diff_shares;
			pool_stats_t *stats = &sdata->stats;
			char hashrate[16], ch;

			/* Rate limit to 1 update per second */
			time_counter = now_t;
			suffix_string(stats->dsps1 * nonces, hashrate, 16, 3);
			ch = status_chars[(counter++) & 0x3];
			if (likely(sdata->current_workbase)) {
				double bdiff = sdiff / sdata->current_workbase->network_diff * 100;

				fprintf(stdout, "\33[2K\r%c %sH/s  %.1f SPS  %d users  %d workers  %.0f shares  %.1f%% diff",
					ch, hashrate, stats->sps1, stats->users, stats->workers,
					sdiff, bdiff);
			} else {
				fprintf(stdout, "\33[2K\r%c %sH/s  %.1f SPS  %d users  %d workers  %.0f shares",
					ch, hashrate, stats->sps1, stats->users, stats->workers,
					sdiff);
			}
			fflush(stdout);
		}
	}

	if (CKP_STANDALONE(ckp))
		return json_decref(val);

	json_msg = ckdb_msg(ckp, sdata, val, idtype);
	if (unlikely(!json_msg)) {
		LOGWARNING("Failed to dump json from %s %s:%d", file, func, line);
		return;
	}

	ckmsgq_add(sdata->ckdbq, json_msg);
}

#define ckdbq_add(ckp, idtype, val) _ckdbq_add(ckp, idtype, val, __FILE__, __func__, __LINE__)

/* Append a bulk list already created to the ssends list */
static void ssend_bulk_append(sdata_t *sdata, ckmsg_t *bulk_send, const int messages)
{
	ckmsgq_t *ssends = sdata->ssends;

	mutex_lock(ssends->lock);
	ssends->messages += messages;
	DL_CONCAT(ssends->msgs, bulk_send);
	pthread_cond_signal(ssends->cond);
	mutex_unlock(ssends->lock);
}

/* As ssend_bulk_append but for high priority messages to be put at the front
 * of the list. */
static void ssend_bulk_prepend(sdata_t *sdata, ckmsg_t *bulk_send, const int messages)
{
	ckmsgq_t *ssends = sdata->ssends;
	ckmsg_t *tmp;

	mutex_lock(ssends->lock);
	tmp = ssends->msgs;
	ssends->msgs = bulk_send;
	ssends->messages += messages;
	DL_CONCAT(ssends->msgs, tmp);
	pthread_cond_signal(ssends->cond);
	mutex_unlock(ssends->lock);
}

/* List of messages we intentionally want to postpone till after the next bulk
 * update - eg. workinfo which is large and we don't want to delay updates */
static void ssend_bulk_postpone(sdata_t *sdata, ckmsg_t *bulk_send, const int messages)
{
	ckmsgq_t *ssends = sdata->ssends;

	mutex_lock(ssends->lock);
	DL_CONCAT(sdata->postponed, bulk_send);
	ssends->messages += messages;
	mutex_unlock(ssends->lock);
}

/* Send any postponed bulk messages */
static void send_postponed(sdata_t *sdata)
{
	ckmsgq_t *ssends = sdata->ssends;

	mutex_lock(ssends->lock);
	if (sdata->postponed) {
		DL_CONCAT(ssends->msgs, sdata->postponed);
		sdata->postponed = NULL;
		pthread_cond_signal(ssends->cond);
	}
	mutex_unlock(ssends->lock);
}

static void stratum_add_send(sdata_t *sdata, json_t *val, const int64_t client_id,
			     const int msg_type);

/* Send a json msg to an upstream trusted remote server */
static void upstream_json(ckpool_t *ckp, const json_t *val)
{
	char *msg = json_dumps(val, JSON_NO_UTF8 | JSON_PRESERVE_ORDER | JSON_COMPACT | JSON_EOL);

	/* Connector absorbs and frees msg */
	connector_upstream_msg(ckp, msg);
}

/* Upstream a json msgtype, absorbing the json in the process */
static void upstream_json_msgtype(ckpool_t *ckp, json_t *val, const int msg_type)
{
	json_set_string(val, "method", stratum_msgs[msg_type]);
	upstream_json(ckp, val);
	json_decref(val);
}

/* Upstream a json msgtype, duplicating the json */
static void upstream_msgtype(ckpool_t *ckp, const json_t *val, const int msg_type)
{
	json_t *json_msg = json_deep_copy(val);

	json_set_string(json_msg, "method", stratum_msgs[msg_type]);
	upstream_json(ckp, json_msg);
	json_decref(json_msg);
}

static void send_node_workinfo(ckpool_t *ckp, sdata_t *sdata, const workbase_t *wb)
{
	stratum_instance_t *client;
	ckmsg_t *bulk_send = NULL;
	int messages = 0;
	json_t *wb_val;

	wb_val = json_object();

	ck_rlock(&sdata->instance_lock);
	json_set_int(wb_val, "jobid", wb->id);
	json_set_string(wb_val, "target", wb->target);
	json_set_double(wb_val, "diff", wb->diff);
	json_set_int(wb_val, "version", wb->version);
	json_set_int(wb_val, "curtime", wb->curtime);
	json_set_string(wb_val, "prevhash", wb->prevhash);
	json_set_string(wb_val, "ntime", wb->ntime);
	json_set_string(wb_val, "bbversion", wb->bbversion);
	json_set_string(wb_val, "nbit", wb->nbit);
	json_set_int(wb_val, "coinbasevalue", wb->coinbasevalue);
	json_set_int(wb_val, "height", wb->height);
	json_set_string(wb_val, "flags", wb->flags);
	 /* Set to zero to be backwards compat with older node code */
	json_set_int(wb_val, "transactions", 0);
	json_set_int(wb_val, "txns", wb->txns);
	json_set_string(wb_val, "txn_hashes", wb->txn_hashes);
	json_set_int(wb_val, "merkles", wb->merkles);
	json_object_set_new_nocheck(wb_val, "merklehash", json_deep_copy(wb->merkle_array));
	json_set_string(wb_val, "coinb1", wb->coinb1);
	json_set_int(wb_val, "enonce1varlen", wb->enonce1varlen);
	json_set_int(wb_val, "enonce2varlen", wb->enonce2varlen);
	json_set_int(wb_val, "coinb1len", wb->coinb1len);
	json_set_int(wb_val, "coinb2len", wb->coinb2len);
	json_set_string(wb_val, "coinb2", wb->coinb2);

	DL_FOREACH(sdata->node_instances, client) {
		ckmsg_t *client_msg;
		smsg_t *msg;
		json_t *json_msg = json_deep_copy(wb_val);

		json_set_string(json_msg, "node.method", stratum_msgs[SM_WORKINFO]);
		client_msg = ckalloc(sizeof(ckmsg_t));
		msg = ckzalloc(sizeof(smsg_t));
		msg->json_msg = json_msg;
		msg->client_id = client->id;
		client_msg->data = msg;
		DL_APPEND(bulk_send, client_msg);
		messages++;
	}
	ck_runlock(&sdata->instance_lock);

	if (ckp->remote)
		upstream_msgtype(ckp, wb_val, SM_WORKINFO);

	json_decref(wb_val);

	/* We send workinfo postponed till after the stratum updates are sent
	 * out to minimise any lag seen by clients getting updates. It means
	 * the remote node will know about the block change later which will
	 * make it think clients are sending invalid shares (which won't count)
	 * and potentially not be able to submit a block locally if it doesn't
	 * have the workinfo in time. */
	if (bulk_send) {
		LOGINFO("Sending workinfo to mining nodes");
		ssend_bulk_postpone(sdata, bulk_send, messages);
	}
}

static json_t *generate_workinfo(ckpool_t *ckp, const workbase_t *wb, const char *func)
{
	char cdfield[64];
	json_t *val;

	if (CKP_STANDALONE(ckp))
		return;

	sprintf(cdfield, "%lu,%lu", wb->gentime.tv_sec, wb->gentime.tv_nsec);

	JSON_CPACK(val, "{sI,ss,ss,ss,ss,ss,ss,ss,ss,sI,so,ss,ss,ss,ss}",
			"workinfoid", wb->id,
			"poolinstance", ckp->name,
			"transactiontree", wb->txn_hashes,
			"prevhash", wb->prevhash,
			"coinbase1", wb->coinb1,
			"coinbase2", wb->coinb2,
			"version", wb->bbversion,
			"ntime", wb->ntime,
			"bits", wb->nbit,
			"reward", wb->coinbasevalue,
			"merklehash", json_deep_copy(wb->merkle_array),
			"createdate", cdfield,
			"createby", "code",
			"createcode", func,
			"createinet", ckp->serverurl[0]);
	return val;
}

static void send_workinfo(ckpool_t *ckp, sdata_t *sdata, const workbase_t *wb)
{
	json_t *val = generate_workinfo(ckp, wb, __func__);

	ckdbq_add(ckp, ID_WORKINFO, val);
	if (!ckp->proxy)
		send_node_workinfo(ckp, sdata, wb);
}

static void send_ageworkinfo(ckpool_t *ckp, const int64_t id)
{
	char cdfield[64];
	ts_t ts_now;
	json_t *val;

	if (CKP_STANDALONE(ckp))
		return;

	ts_realtime(&ts_now);
	sprintf(cdfield, "%lu,%lu", ts_now.tv_sec, ts_now.tv_nsec);

	JSON_CPACK(val, "{sI,ss,ss,ss,ss,ss}",
			"workinfoid", id,
			"poolinstance", ckp->name,
			"createdate", cdfield,
			"createby", "code",
			"createcode", __func__,
			"createinet", ckp->serverurl[0]);
	ckdbq_add(ckp, ID_AGEWORKINFO, val);
}

/* Entered with instance_lock held, make sure wb can't be pulled from us */
static void __generate_userwb(sdata_t *sdata, workbase_t *wb, user_instance_t *user)
{
	struct userwb *userwb;
	int64_t id = wb->id;

	/* Make sure this user doesn't have this userwb already */
	HASH_FIND_I64(user->userwbs, &id, userwb);
	if (unlikely(userwb))
		return;

	sdata->userwbs_generated++;
	userwb = ckzalloc(sizeof(struct userwb));
	userwb->id = id;
	userwb->coinb2bin = ckalloc(wb->coinb2len + 1 + user->txnlen + wb->coinb3len);
	memcpy(userwb->coinb2bin, wb->coinb2bin, wb->coinb2len);
	userwb->coinb2len = wb->coinb2len;
	userwb->coinb2bin[userwb->coinb2len++] = user->txnlen;
	memcpy(userwb->coinb2bin + userwb->coinb2len, user->txnbin, user->txnlen);
	userwb->coinb2len += user->txnlen;
	memcpy(userwb->coinb2bin + userwb->coinb2len, wb->coinb3bin, wb->coinb3len);
	userwb->coinb2len += wb->coinb3len;
	userwb->coinb2 = bin2hex(userwb->coinb2bin, userwb->coinb2len);
	HASH_ADD_I64(user->userwbs, id, userwb);
}

static void generate_userwbs(sdata_t *sdata, workbase_t *wb)
{
	user_instance_t *instance, *tmp;

	ck_wlock(&sdata->instance_lock);
	HASH_ITER(hh, sdata->user_instances, instance, tmp) {
		if (!instance->btcaddress)
			continue;
		__generate_userwb(sdata, wb, instance);
	}
	ck_wunlock(&sdata->instance_lock);
}

/* Add a new workbase to the table of workbases. Sdata is the global data in
 * pool mode but unique to each subproxy in proxy mode */
static void add_base(ckpool_t *ckp, sdata_t *sdata, workbase_t *wb, bool *new_block)
{
	workbase_t *tmp, *tmpa, *aged = NULL;
	sdata_t *ckp_sdata = ckp->sdata;
	int len, ret;

	ts_realtime(&wb->gentime);
	wb->network_diff = diff_from_nbits(wb->headerbin + 72);

	len = strlen(ckp->logdir) + 8 + 1 + 16 + 1;
	wb->logdir = ckzalloc(len);

	/* In proxy mode, the wb->id is received in the notify update and
	 * we set workbase_id from it. In server mode the stratifier is
	 * setting the workbase_id */
	ck_wlock(&sdata->workbase_lock);
	ckp_sdata->workbases_generated++;
	if (!ckp->proxy)
		wb->id = sdata->workbase_id++;
	else
		sdata->workbase_id = wb->id;
	if (strncmp(wb->prevhash, sdata->lasthash, 64)) {
		char bin[32], swap[32];

		*new_block = true;
		memcpy(sdata->lasthash, wb->prevhash, 65);
		hex2bin(bin, sdata->lasthash, 32);
		swap_256(swap, bin);
		__bin2hex(sdata->lastswaphash, swap, 32);
		sdata->blockchange_id = wb->id;
	}
	if (*new_block && ckp->logshares) {
		sprintf(wb->logdir, "%s%08x/", ckp->logdir, wb->height);
		ret = mkdir(wb->logdir, 0750);
		if (unlikely(ret && errno != EEXIST))
			LOGERR("Failed to create log directory %s", wb->logdir);
	}
	sprintf(wb->idstring, "%016lx", wb->id);
	if (ckp->logshares)
		sprintf(wb->logdir, "%s%08x/%s", ckp->logdir, wb->height, wb->idstring);

	/* Is this long enough to ensure we don't dereference a workbase
	 * immediately? Should be unless clock changes 10 minutes so we use
	 * ts_realtime */
	HASH_ITER(hh, sdata->workbases, tmp, tmpa) {
		if (HASH_COUNT(sdata->workbases) < 3)
			break;
		if (wb == tmp)
			continue;
		/*  Age old workbases older than 10 minutes old */
		if (tmp->gentime.tv_sec < wb->gentime.tv_sec - 600) {
			HASH_DEL(sdata->workbases, tmp);
			aged = tmp;
			break;
		}
	}
	HASH_ADD_I64(sdata->workbases, id, wb);
	if (sdata->current_workbase)
		tv_time(&sdata->current_workbase->retired);
	sdata->current_workbase = wb;
	ck_wunlock(&sdata->workbase_lock);

	/* This wb can't be pulled out from under us so no workbase lock is
	 * required to generate_userwbs */
	if (ckp->btcsolo)
		generate_userwbs(sdata, wb);

	if (*new_block)
		purge_share_hashtable(sdata, wb->id);

	if (!ckp->passthrough)
		send_workinfo(ckp, sdata, wb);

	/* Send the aged work message to ckdb once we have dropped the workbase lock
	 * to prevent taking recursive locks */
	if (aged) {
		send_ageworkinfo(ckp, aged->id);
		age_share_hashtable(sdata, aged->id);
		clear_workbase(ckp, aged);
	}
}

static void broadcast_ping(sdata_t *sdata);

/* Build a hashlist of all transactions, allowing us to compare with the list of
 * existing transactions to determine which need to be propagated */
static void add_txn(ckpool_t *ckp, sdata_t *sdata, txntable_t **txns, const char *hash,
		    const char *data)
{
	bool found = false;
	txntable_t *txn;

	/* Look for transactions we already know about and increment their
	 * refcount if we're still using them. */
	ck_rlock(&sdata->workbase_lock);
	HASH_FIND_STR(sdata->txns, hash, txn);
	if (txn) {
		if (ckp->node)
			txn->refcount = 100;
		else
			txn->refcount = 20;
		found = true;
	}
	ck_runlock(&sdata->workbase_lock);

	if (found)
		return;

	txn = ckzalloc(sizeof(txntable_t));
	memcpy(txn->hash, hash, 65);
	txn->data = strdup(data);
	if (ckp->node)
		txn->refcount = 100;
	else
		txn->refcount = 20;
	HASH_ADD_STR(*txns, hash, txn);
}

static void send_node_transactions(ckpool_t *ckp, sdata_t *sdata, const json_t *txn_val)
{
	stratum_instance_t *client;
	ckmsg_t *bulk_send = NULL;
	ckmsg_t *client_msg;
	int messages = 0;
	json_t *json_msg;
	smsg_t *msg;

	ck_rlock(&sdata->instance_lock);
	DL_FOREACH(sdata->node_instances, client) {
		json_msg = json_deep_copy(txn_val);
		json_set_string(json_msg, "node.method", stratum_msgs[SM_TRANSACTIONS]);
		client_msg = ckalloc(sizeof(ckmsg_t));
		msg = ckzalloc(sizeof(smsg_t));
		msg->json_msg = json_msg;
		msg->client_id = client->id;
		client_msg->data = msg;
		DL_APPEND(bulk_send, client_msg);
		messages++;
	}
	DL_FOREACH(sdata->remote_instances, client) {
		json_msg = json_deep_copy(txn_val);
		json_set_string(json_msg, "method", stratum_msgs[SM_TRANSACTIONS]);
		client_msg = ckalloc(sizeof(ckmsg_t));
		msg = ckzalloc(sizeof(smsg_t));
		msg->json_msg = json_msg;
		msg->client_id = client->id;
		client_msg->data = msg;
		DL_APPEND(bulk_send, client_msg);
		messages++;
	}
	ck_runlock(&sdata->instance_lock);

	if (ckp->remote)
		upstream_msgtype(ckp, txn_val, SM_TRANSACTIONS);

	if (bulk_send) {
		LOGINFO("Sending transactions to mining nodes");
		ssend_bulk_append(sdata, bulk_send, messages);
	}
}

/* Distill down a set of transactions into an efficient tree arrangement for
 * stratum messages and fast work assembly. */
static void wb_merkle_bins(ckpool_t *ckp, sdata_t *sdata, workbase_t *wb, json_t *txn_array)
{
	int i, j, binleft, binlen, added = 0, purged = 0;
	txntable_t *txns = NULL, *tmp, *tmpa;
	json_t *arr_val, *val;
	uchar *hashbin;

	wb->txns = json_array_size(txn_array);
	wb->merkles = 0;
	binlen = wb->txns * 32 + 32;
	hashbin = alloca(binlen + 32);
	memset(hashbin, 0, 32);
	binleft = binlen / 32;
	if (wb->txns) {
		int len = 1, ofs = 0;
		const char *txn;

		for (i = 0; i < wb->txns; i++) {
			arr_val = json_array_get(txn_array, i);
			txn = json_string_value(json_object_get(arr_val, "data"));
			if (!txn) {
				LOGWARNING("json_string_value fail - cannot find transaction data");
				return;
			}
			len += strlen(txn);
		}

		wb->txn_data = ckzalloc(len + 1);
		wb->txn_hashes = ckzalloc(wb->txns * 65 + 1);
		memset(wb->txn_hashes, 0x20, wb->txns * 65); // Spaces

		for (i = 0; i < wb->txns; i++) {
			const char *txid, *hash;
			char binswap[32];

			arr_val = json_array_get(txn_array, i);

			// Post-segwit, txid returns the tx hash without witness data
			txid = json_string_value(json_object_get(arr_val, "txid"));
			hash = json_string_value(json_object_get(arr_val, "hash"));
			if (!txid)
				txid = hash;
			if (unlikely(!txid)) {
				LOGERR("Missing txid for transaction in wb_merkle_bins");
				return;
			}
			txn = json_string_value(json_object_get(arr_val, "data"));
			add_txn(ckp, sdata, &txns, hash, txn);
			len = strlen(txn);
			memcpy(wb->txn_data + ofs, txn, len);
			ofs += len;
			if (!hex2bin(binswap, txid, 32)) {
				LOGERR("Failed to hex2bin hash in gbt_merkle_bins");
				return;
			}
			memcpy(wb->txn_hashes + i * 65, txid, 64);
			bswap_256(hashbin + 32 + 32 * i, binswap);
		}
	} else
		wb->txn_hashes = ckzalloc(1);
	wb->merkle_array = json_array();
	if (binleft > 1) {
		while (42) {
			if (binleft == 1)
				break;
			memcpy(&wb->merklebin[wb->merkles][0], hashbin + 32, 32);
			__bin2hex(&wb->merklehash[wb->merkles][0], &wb->merklebin[wb->merkles][0], 32);
			json_array_append_new(wb->merkle_array, json_string(&wb->merklehash[wb->merkles][0]));
			LOGDEBUG("MerkleHash %d %s",wb->merkles, &wb->merklehash[wb->merkles][0]);
			wb->merkles++;
			if (binleft % 2) {
				memcpy(hashbin + binlen, hashbin + binlen - 32, 32);
				binlen += 32;
				binleft++;
			}
			for (i = 32, j = 64; j < binlen; i += 32, j += 64)
				gen_hash(hashbin + j, hashbin + i, 64);
			binleft /= 2;
			binlen = binleft * 32;
		}
	}
	LOGNOTICE("Stored %d transactions", wb->txns);

	txn_array = json_array();

	/* Find which transactions have their refcount decremented to zero
	 * and remove them. */
	ck_wlock(&sdata->workbase_lock);
	HASH_ITER(hh, sdata->txns, tmp, tmpa) {
		if (tmp->refcount-- > 0)
			continue;
		HASH_DEL(sdata->txns, tmp);
		dealloc(tmp->data);
		dealloc(tmp);
		purged++;
	}
	/* Add the new transactions to the transaction table */
	HASH_ITER(hh, txns, tmp, tmpa) {
		json_t *txn_val;

		/* Propagate transaction here */
		JSON_CPACK(txn_val, "{ss,ss}", "hash", tmp->hash, "data", tmp->data);
		json_array_append_new(txn_array, txn_val);
		/* Move to the sdata transaction table */
		HASH_DEL(txns, tmp);
		HASH_ADD_STR(sdata->txns, hash, tmp);
		added++;
	}
	ck_wunlock(&sdata->workbase_lock);

	JSON_CPACK(val, "{so}", "transaction", txn_array);
	send_node_transactions(ckp, sdata, val);
	json_decref(val);

	if (added || purged)
		LOGINFO("Stratifier added %d transactions and purged %d", added, purged);
}

static const unsigned char witness_nonce[32] = {0};
static const int witness_nonce_size = sizeof(witness_nonce);
static const unsigned char witness_header[] = {0xaa, 0x21, 0xa9, 0xed};
static const int witness_header_size = sizeof(witness_header);

static void gbt_witness_data(workbase_t *wb, json_t *txn_array)
{
	int i, binlen, txncount = json_array_size(txn_array);
	const char* hash;
	json_t *arr_val;
	uchar *hashbin;

	binlen = txncount * 32 + 32;
	hashbin = alloca(binlen + 32);
	memset(hashbin, 0, 32);

	for (i = 0; i < txncount; i++) {
		char binswap[32];

		arr_val = json_array_get(txn_array, i);
		hash = json_string_value(json_object_get(arr_val, "hash"));
		if (unlikely(!hash)) {
			LOGERR("Hash missing for transaction");
			return;
		}
		if (!hex2bin(binswap, hash, 32)) {
			LOGERR("Failed to hex2bin hash in gbt_witness_data");
			return;
		}
		bswap_256(hashbin + 32 + 32 * i, binswap);
	}

	// Build merkle root (copied from libblkmaker)
	for (txncount++ ; txncount > 1 ; txncount /= 2) {
		if (txncount % 2) {
			// Odd number, duplicate the last
			memcpy(hashbin + 32 * txncount, hashbin + 32 * (txncount - 1), 32);
			txncount++;
		}
		for (i = 0; i < txncount; i += 2) {
			// We overlap input and output here, on the first pair
			gen_hash(hashbin + 32 * i, hashbin + 32 * (i / 2), 64);
		}
	}

	memcpy(hashbin + 32, &witness_nonce, witness_nonce_size);
	gen_hash(hashbin, hashbin + witness_header_size, 32 + witness_nonce_size);
	memcpy(hashbin, witness_header, witness_header_size);
	__bin2hex(wb->witnessdata, hashbin, 32 + witness_header_size);
	wb->insert_witness = true;
}

/* This function assumes it will only receive a valid json gbt base template
 * since checking should have been done earlier, and creates the base template
 * for generating work templates. This is a ckmsgq so all uses of this function
 * are serialised. */
static void block_update(ckpool_t *ckp, int *prio)
{
	json_t *val, *txn_array, *rules_array;
	const char* witnessdata_check, *rule;
	sdata_t *sdata = ckp->sdata;
	bool new_block = false;
	int i, retries = 0;
	bool ret = false;
	workbase_t *wb;
	time_t now_t;

retry:
	val = generator_genbase(ckp);
	if (unlikely(!val)) {
		if (retries++ < 5 || *prio == GEN_PRIORITY) {
			LOGWARNING("Generator returned failure in update_base, retry #%d", retries);
			goto retry;
		}
		LOGWARNING("Generator failed in update_base after retrying");
		goto out;
	}
	if (unlikely(retries))
		LOGWARNING("Generator succeeded in update_base after retrying");

	wb = ckzalloc(sizeof(workbase_t));
	wb->ckp = ckp;

	json_strcpy(wb->target, val, "target");
	json_dblcpy(&wb->diff, val, "diff");
	json_uintcpy(&wb->version, val, "version");
	json_uintcpy(&wb->curtime, val, "curtime");
	json_strcpy(wb->prevhash, val, "prevhash");
	json_strcpy(wb->ntime, val, "ntime");
	sscanf(wb->ntime, "%x", &wb->ntime32);
	json_strcpy(wb->bbversion, val, "bbversion");
	json_strcpy(wb->nbit, val, "nbit");
	json_uint64cpy(&wb->coinbasevalue, val, "coinbasevalue");
	json_intcpy(&wb->height, val, "height");
	json_strdup(&wb->flags, val, "flags");
	txn_array = json_object_get(val, "transactions");
	wb_merkle_bins(ckp, sdata, wb, txn_array);

	wb->insert_witness = false;
	memset(wb->witnessdata, 0, sizeof(wb->witnessdata));
	rules_array = json_object_get(val, "rules");

	if (rules_array) {
		int rule_count = json_array_size(rules_array);

		for (i = 0; i < rule_count; i++) {
			rule = json_string_value(json_array_get(rules_array, i));
			if (!rule)
				continue;
			if (*rule == '!')
				rule++;
			if (safecmp(rule, "segwit")) {
				witnessdata_check = json_string_value(json_object_get(val, "default_witness_commitment"));
				gbt_witness_data(wb, txn_array);
				// Verify against the pre-calculated value if it exists. Skip the size/OP_RETURN bytes.
				if (wb->insert_witness && witnessdata_check[0] && safecmp(witnessdata_check + 4, wb->witnessdata) != 0)
					LOGERR("Witness from btcd: %s. Calculated Witness: %s", witnessdata_check + 4, wb->witnessdata);
				break;
			}
		}
	}

	json_decref(val);
	generate_coinbase(ckp, wb);

	add_base(ckp, sdata, wb, &new_block);
	/* Reset the update time to avoid stacked low priority notifies. Bring
	 * forward the next notify in case of a new block. */
	now_t = time(NULL);
	if (new_block)
		now_t -= ckp->update_interval / 2;
	sdata->update_time = now_t;

	if (new_block)
		LOGNOTICE("Block hash changed to %s", sdata->lastswaphash);
	if (ckp->btcsolo)
		stratum_broadcast_updates(sdata, new_block);
	else
		stratum_broadcast_update(sdata, wb, new_block);
	ret = true;
	LOGINFO("Broadcast updated stratum base");
out:
	cksem_post(&sdata->update_sem);

	/* Send a ping to miners if we fail to get a base to keep them
	 * connected while bitcoind recovers(?) */
	if (unlikely(!ret)) {
		LOGINFO("Broadcast ping due to failed stratum base update");
		broadcast_ping(sdata);
	}
	free(prio);
}

static bool rebuild_txns(ckpool_t *ckp, sdata_t *sdata, workbase_t *wb, json_t *txnhashes)
{
	const char *hashes = json_string_value(txnhashes);
	json_t *txn_array;
	txntable_t *txn;
	bool ret = true;
	int i, len;

	if (likely(hashes))
		len = strlen(hashes);
	else
		len = 0;
	if (!hashes || !len)
		return ret;

	if (unlikely(len < wb->txns * 65)) {
		LOGERR("Truncated transactions in rebuild_txns only %d long", len);
		return false;
	}
	txn_array = json_array();

	ck_rlock(&sdata->workbase_lock);
	for (i = 0; i < wb->txns; i++) {
		json_t *txn_val;
		char hash[68];

		memcpy(hash, hashes + i * 65, 64);
		hash[64] = '\0';
		HASH_FIND_STR(sdata->txns, hash, txn);
		if (unlikely(!txn)) {
			LOGNOTICE("Failed to find txn in rebuild_txns");
			ret = false;
			goto out_unlock;
		}
		txn->refcount = 100;
		JSON_CPACK(txn_val, "{ss,ss}",
			   "hash", hash, "data", txn->data);
		json_array_append_new(txn_array, txn_val);
	}
out_unlock:
	ck_runlock(&sdata->workbase_lock);

	if (ret) {
		LOGINFO("Rebuilt txns into workbase with %d transactions", (int)i);
		wb_merkle_bins(ckp, sdata, wb, txn_array);
	}
	json_decref(txn_array);

	return ret;
}

static void add_remote_base(ckpool_t *ckp, sdata_t *sdata, workbase_t *wb)
{
	workbase_t *tmp, *tmpa;
	json_t *val;

	ts_realtime(&wb->gentime);

	ck_wlock(&sdata->workbase_lock);
	sdata->workbases_generated++;
	wb->mapped_id = sdata->workbase_id++;
	HASH_ITER(hh, sdata->remote_workbases, tmp, tmpa) {
		if (HASH_COUNT(sdata->remote_workbases) < 3)
			break;
		if (wb == tmp)
			continue;
		/*  Age old workbases older than 10 minutes old */
		if (tmp->gentime.tv_sec < wb->gentime.tv_sec - 600) {
			HASH_DEL(sdata->remote_workbases, tmp);
			ck_wunlock(&sdata->workbase_lock);

			/* Drop lock to send this */
			send_ageworkinfo(ckp, tmp->mapped_id);
			clear_workbase(tmp);

			ck_wlock(&sdata->workbase_lock);
		}
	}
	HASH_ADD_I64(sdata->remote_workbases, id, wb);
	ck_wunlock(&sdata->workbase_lock);

	val = generate_workinfo(ckp, wb, __func__);
	/* Replace workinfoid with mapped id */
	json_set_int64(val, "workinfoid", wb->mapped_id);
	ckdbq_add(ckp, ID_WORKINFO, val);
}

static void add_node_base(ckpool_t *ckp, json_t *val, bool trusted)
{
	workbase_t *wb = ckzalloc(sizeof(workbase_t));
	sdata_t *sdata = ckp->sdata;
	bool new_block = false;
	json_t *txnhashes;
	char header[228];

	wb->ckp = ckp;
	json_int64cpy(&wb->id, val, "jobid");
	json_strcpy(wb->target, val, "target");
	json_dblcpy(&wb->diff, val, "diff");
	json_uintcpy(&wb->version, val, "version");
	json_uintcpy(&wb->curtime, val, "curtime");
	json_strcpy(wb->prevhash, val, "prevhash");
	json_strcpy(wb->ntime, val, "ntime");
	sscanf(wb->ntime, "%x", &wb->ntime32);
	json_strcpy(wb->bbversion, val, "bbversion");
	json_strcpy(wb->nbit, val, "nbit");
	json_uint64cpy(&wb->coinbasevalue, val, "coinbasevalue");
	json_intcpy(&wb->height, val, "height");
	json_strdup(&wb->flags, val, "flags");
	/* First see if the server uses the old communication format */
	json_intcpy(&wb->txns, val, "transactions");
	if (!ckp->proxy) {
		/* This is a workbase from a trusted remote */
		json_intcpy(&wb->txns, val, "txns");
		json_strdup(&wb->txn_hashes, val, "txn_hashes");
		wb->merkle_array = json_object_dup(val, "merklehash");
		json_intcpy(&wb->merkles, val, "merkles");
		txnhashes = json_object_get(val, "txn_hashes");
		if (!rebuild_txns(ckp, sdata, wb, txnhashes)) {
			LOGWARNING("Unable to rebuild transactions to create workinfo from remote, will be unable to submit block locally");
			wb->incomplete = true;
			wb->txns = 0;
		}
	} else if (wb->txns) {
		int i;

		json_strdup(&wb->txn_data, val, "txn_data");
		json_intcpy(&wb->merkles, val, "merkles");
		wb->merkle_array = json_object_dup(val, "merklehash");
		for (i = 0; i < wb->merkles; i++) {
			strcpy(&wb->merklehash[i][0], json_string_value(json_array_get(wb->merkle_array, i)));
			hex2bin(&wb->merklebin[i][0], &wb->merklehash[i][0], 32);
		}
	} else {
		json_intcpy(&wb->txns, val, "txns");
		txnhashes = json_object_get(val, "txn_hashes");
		if (!rebuild_txns(ckp, sdata, wb, txnhashes)) {
			if (!sdata->wbincomplete) {
				sdata->wbincomplete = true;
				LOGWARNING("Unable to rebuild transactions to create workinfo, ignore displayed hashrate");
			}
			free(wb);
			return;
		}
		if (sdata->wbincomplete) {
			LOGWARNING("Successfully resumed rebuilding transactions into workinfo");
			sdata->wbincomplete = false;
		}
	}
	json_strdup(&wb->coinb1, val, "coinb1");
	json_intcpy(&wb->coinb1len, val, "coinb1len");
	wb->coinb1bin = ckzalloc(wb->coinb1len);
	hex2bin(wb->coinb1bin, wb->coinb1, wb->coinb1len);
	json_strdup(&wb->coinb2, val, "coinb2");
	json_intcpy(&wb->coinb2len, val, "coinb2len");
	wb->coinb2bin = ckzalloc(wb->coinb2len);
	hex2bin(wb->coinb2bin, wb->coinb2, wb->coinb2len);
	json_intcpy(&wb->enonce1varlen, val, "enonce1varlen");
	json_intcpy(&wb->enonce2varlen, val, "enonce2varlen");
	ts_realtime(&wb->gentime);

	snprintf(header, 225, "%s%s%s%s%s%s%s",
		 wb->bbversion, wb->prevhash,
		 "0000000000000000000000000000000000000000000000000000000000000000",
		 wb->ntime, wb->nbit,
		 "00000000", /* nonce */
		 workpadding);
	LOGDEBUG("Header: %s", header);
	hex2bin(wb->headerbin, header, 112);

	/* If this is from a remote trusted server, add it to the
	 * remote_workbases hashtable */
	if (trusted)
		add_remote_base(ckp, sdata, wb);
	else
		add_base(ckp, sdata, wb, &new_block);
	if (new_block)
		LOGNOTICE("Block hash changed to %s", sdata->lastswaphash);
}

/* Calculate share diff and fill in hash and swap */
static double
share_diff(char *coinbase, const uchar *enonce1bin, const workbase_t *wb, const char *nonce2,
	   const uint32_t ntime32, const char *nonce, uchar *hash, uchar *swap, int *cblen)
{
	unsigned char merkle_root[32], merkle_sha[64];
	uint32_t *data32, *swap32, benonce32;
	uchar hash1[32];
	char data[80];
	int i;

	memcpy(coinbase, wb->coinb1bin, wb->coinb1len);
	*cblen = wb->coinb1len;
	memcpy(coinbase + *cblen, enonce1bin, wb->enonce1constlen + wb->enonce1varlen);
	*cblen += wb->enonce1constlen + wb->enonce1varlen;
	hex2bin(coinbase + *cblen, nonce2, wb->enonce2varlen);
	*cblen += wb->enonce2varlen;
	memcpy(coinbase + *cblen, wb->coinb2bin, wb->coinb2len);
	*cblen += wb->coinb2len;

	gen_hash((uchar *)coinbase, merkle_root, *cblen);
	memcpy(merkle_sha, merkle_root, 32);
	for (i = 0; i < wb->merkles; i++) {
		memcpy(merkle_sha + 32, &wb->merklebin[i], 32);
		gen_hash(merkle_sha, merkle_root, 64);
		memcpy(merkle_sha, merkle_root, 32);
	}
	data32 = (uint32_t *)merkle_sha;
	swap32 = (uint32_t *)merkle_root;
	flip_32(swap32, data32);

	/* Copy the cached header binary and insert the merkle root */
	memcpy(data, wb->headerbin, 80);
	memcpy(data + 36, merkle_root, 32);

	/* Insert the nonce value into the data */
	hex2bin(&benonce32, nonce, 4);
	data32 = (uint32_t *)(data + 64 + 12);
	*data32 = benonce32;

	/* Insert the ntime value into the data */
	data32 = (uint32_t *)(data + 68);
	*data32 = htobe32(ntime32);

	/* Hash the share */
	data32 = (uint32_t *)data;
	swap32 = (uint32_t *)swap;
	flip_80(swap32, data32);
	sha256(swap, 80, hash1);
	sha256(hash1, 32, hash);

	/* Calculate the diff of the share here */
	return diff_from_target(hash);
}

/* passthrough subclients have client_ids in the high bits */
static inline bool passthrough_subclient(const int64_t client_id)
{
	return (client_id > 0xffffffffll);
}

/* Note recursive lock here - entered with workbase lock held, grabs instance lock */
static void send_node_block(sdata_t *sdata, const char *enonce1, const char *nonce,
			    const char *nonce2, const uint32_t ntime32, const int64_t jobid,
			    const double diff, const int64_t client_id)
{
	stratum_instance_t *client;
	int64_t skip, messages = 0;
	ckmsg_t *bulk_send = NULL;

	/* Don't send the block back to a remote node if that's where it was
	 * found. */
	if (passthrough_subclient(client_id))
		skip = client_id >> 32;
	else
		skip = 0;

	ck_rlock(&sdata->instance_lock);
	if (sdata->node_instances) {
		json_t *val = json_object();

		json_set_string(val, "node.method", stratum_msgs[SM_BLOCK]);
		json_set_string(val, "enonce1", enonce1);
		json_set_string(val, "nonce", nonce);
		json_set_string(val, "nonce2", nonce2);
		json_set_uint32(val, "ntime32", ntime32);
		json_set_int64(val, "jobid", jobid);
		json_set_double(val, "diff", diff);
		DL_FOREACH(sdata->node_instances, client) {
			ckmsg_t *client_msg;
			json_t *json_msg;
			smsg_t *msg;

			if (client->id == skip)
				continue;
			json_msg = json_deep_copy(val);
			client_msg = ckalloc(sizeof(ckmsg_t));
			msg = ckzalloc(sizeof(smsg_t));
			msg->json_msg = json_msg;
			msg->client_id = client->id;
			client_msg->data = msg;
			DL_APPEND(bulk_send, client_msg);
			messages++;
		}
		json_decref(val);
	}
	ck_runlock(&sdata->instance_lock);

	if (bulk_send) {
		LOGNOTICE("Sending block to mining nodes");
		ssend_bulk_prepend(sdata, bulk_send, messages);
	}
}

static void
process_block(ckpool_t *ckp, const workbase_t *wb, const char *coinbase, const int cblen,
	      const uchar *data, const uchar *hash, uchar *swap32, char *blockhash)
{
	int txns = wb->txns + 1;
	char *gbt_block, varint[12];
	char hexcoinbase[1024];

	gbt_block = ckalloc(1024);
	flip_32(swap32, hash);
	__bin2hex(blockhash, swap32, 32);

	/* Message format: "hash,data" */
	sprintf(gbt_block, "%s,", blockhash);
	__bin2hex(gbt_block + 64 + 1, data, 80);
	if (txns < 0xfd) {
		uint8_t val8 = txns;

		__bin2hex(varint, (const unsigned char *)&val8, 1);
	} else if (txns <= 0xffff) {
		uint16_t val16 = htole16(txns);

		strcat(gbt_block, "fd");
		__bin2hex(varint, (const unsigned char *)&val16, 2);
	} else {
		uint32_t val32 = htole32(txns);

		strcat(gbt_block, "fe");
		__bin2hex(varint, (const unsigned char *)&val32, 4);
	}
	strcat(gbt_block, varint);
	__bin2hex(hexcoinbase, coinbase, cblen);
	strcat(gbt_block, hexcoinbase);
	if (wb->txns)
		realloc_strcat(&gbt_block, wb->txn_data);

	generator_submitblock(ckp, gbt_block);
	free(gbt_block);
}

static void submit_node_block(ckpool_t *ckp, sdata_t *sdata, json_t *val)
{
	char *coinbase = NULL, *enonce1 = NULL, *nonce = NULL, *nonce2 = NULL;
	uchar *enonce1bin = NULL, hash[32], swap[80], swap32[32];
	char blockhash[68], cdfield[64];
	int enonce1len, cblen;
	workbase_t *wb = NULL;
	ckmsg_t *block_ckmsg;
	json_t *bval = NULL;
	uint32_t ntime32;
	double diff;
	ts_t ts_now;
	int64_t id;

	if (unlikely(!json_get_string(&enonce1, val, "enonce1"))) {
		LOGWARNING("Failed to get enonce1 from node method block");
		goto out;
	}
	if (unlikely(!json_get_string(&nonce, val, "nonce"))) {
		LOGWARNING("Failed to get nonce from node method block");
		goto out;
	}
	if (unlikely(!json_get_string(&nonce2, val, "nonce2"))) {
		LOGWARNING("Failed to get nonce2 from node method block");
		goto out;
	}
	if (unlikely(!json_get_uint32(&ntime32, val, "ntime32"))) {
		LOGWARNING("Failed to get ntime32 from node method block");
		goto out;
	}
	if (unlikely(!json_get_int64(&id, val, "jobid"))) {
		LOGWARNING("Failed to get jobid from node method block");
		goto out;
	}
	if (unlikely(!json_get_double(&diff, val, "diff"))) {
		LOGWARNING("Failed to get diff from node method block");
		goto out;
	}

	LOGWARNING("Possible upstream block solve diff %lf !", diff);

	ts_realtime(&ts_now);
	sprintf(cdfield, "%lu,%lu", ts_now.tv_sec, ts_now.tv_nsec);

	ck_rlock(&sdata->workbase_lock);
	HASH_FIND_I64(sdata->workbases, &id, wb);
	if (unlikely(!wb))
		goto out_unlock;
	/* Now we have enough to assemble a block */
	coinbase = ckalloc(wb->coinb1len + wb->enonce1constlen + wb->enonce1varlen + wb->enonce2varlen + wb->coinb2len);
	enonce1len = wb->enonce1constlen + wb->enonce1varlen;
	enonce1bin = ckalloc(enonce1len);
	hex2bin(enonce1bin, enonce1, enonce1len);

	/* Fill in the hashes */
	share_diff(coinbase, enonce1bin, wb, nonce2, ntime32, nonce, hash, swap, &cblen);
	process_block(ckp, wb, coinbase, cblen, swap, hash, swap32, blockhash);

	JSON_CPACK(bval, "{si,ss,ss,sI,ss,ss,ss,sI,sf,ss,ss,ss,ss}",
			 "height", wb->height,
			 "blockhash", blockhash,
			 "confirmed", "n",
			 "workinfoid", wb->id,
			 "enonce1", enonce1,
			 "nonce2", nonce2,
			 "nonce", nonce,
			 "reward", wb->coinbasevalue,
			 "diff", diff,
			 "createdate", cdfield,
			 "createby", "code",
			 "createcode", __func__,
			 "createinet", ckp->serverurl[0]);
out_unlock:
	ck_runlock(&sdata->workbase_lock);

	if (unlikely(!wb))
		LOGWARNING("Failed to find workbase with jobid %"PRId64" in node method block", id);
	else {
		block_ckmsg = ckalloc(sizeof(ckmsg_t));
		block_ckmsg->data = json_deep_copy(bval);

		mutex_lock(&sdata->block_lock);
		DL_APPEND(sdata->block_solves, block_ckmsg);
		mutex_unlock(&sdata->block_lock);

		ckdbq_add(ckp, ID_BLOCK, bval);
	}
out:
	free(enonce1bin);
	free(coinbase);
	free(nonce2);
	free(nonce);
	free(enonce1);
}

static void update_base(sdata_t *sdata, const int prio)
{
	int *uprio;

	/* All uses of block_update are serialised so if we have more
	 * update_base calls waiting there is no point servicing them unless
	 * they are high priority. */
	if (prio < GEN_PRIORITY) {
		/* Don't queue another routine update if one is already in
		 * progress. */
		if (cksem_trywait(&sdata->update_sem)) {
			LOGINFO("Skipped lowprio update base");
			return;
		}
	} else
		cksem_wait(&sdata->update_sem);

	uprio = ckalloc(sizeof(int));
	*uprio = prio;
	ckmsgq_add(sdata->updateq, NULL);
}

/* Instead of removing the client instance, we add it to a list of recycled
 * clients allowing us to reuse it instead of callocing a new one */
static void __kill_instance(sdata_t *sdata, stratum_instance_t *client)
{
	if (client->proxy) {
		client->proxy->bound_clients--;
		client->proxy->parent->combined_clients--;
	}
	free(client->workername);
	free(client->password);
	free(client->useragent);
	memset(client, 0, sizeof(stratum_instance_t));
	DL_APPEND(sdata->recycled_instances, client);
}

/* Called with instance_lock held. Note stats.users is protected by
 * instance lock to avoid recursive locking. */
static void __inc_worker(sdata_t *sdata, user_instance_t *user, worker_instance_t *worker)
{
	sdata->stats.workers++;
	if (!user->workers++)
		sdata->stats.users++;
	worker->instance_count++;
}

static void __dec_worker(sdata_t *sdata, user_instance_t *user, worker_instance_t *worker)
{
	sdata->stats.workers--;
	if (!--user->workers)
		sdata->stats.users--;
	worker->instance_count--;
}

static void __disconnect_session(sdata_t *sdata, const stratum_instance_t *client)
{
	time_t now_t = time(NULL);
	session_t *session, *tmp;

	/* Opportunity to age old sessions */
	HASH_ITER(hh, sdata->disconnected_sessions, session, tmp) {
		if (now_t - session->added > 600) {
			HASH_DEL(sdata->disconnected_sessions, session);
			dealloc(session);
			sdata->stats.disconnected--;
		}
	}

	if (!client->enonce1_64 || !client->user_instance || !client->authorised)
		return;
	HASH_FIND_INT(sdata->disconnected_sessions, &client->session_id, session);
	if (session)
		return;
	session = ckalloc(sizeof(session_t));
	session->enonce1_64 = client->enonce1_64;
	session->session_id = client->session_id;
	session->client_id = client->id;
	session->userid = client->user_id;
	session->added = now_t;
	strcpy(session->address, client->address);
	HASH_ADD_INT(sdata->disconnected_sessions, session_id, session);
	sdata->stats.disconnected++;
	sdata->disconnected_generated++;
}

/* Removes a client instance we know is on the stratum_instances list and from
 * the user client list if it's been placed on it */
static void __del_client(sdata_t *sdata, stratum_instance_t *client)
{
	user_instance_t *user = client->user_instance;

	HASH_DEL(sdata->stratum_instances, client);
	if (user) {
		DL_DELETE(user->clients, client);
		__dec_worker(sdata, user, client->worker_instance);
	}
}

static void connector_drop_client(ckpool_t *ckp, const int64_t id)
{
	char buf[256];

	LOGDEBUG("Stratifier requesting connector drop client %"PRId64, id);
	snprintf(buf, 255, "dropclient=%"PRId64, id);
	send_proc(ckp->connector, buf);
}

static void drop_allclients(ckpool_t *ckp)
{
	stratum_instance_t *client, *tmp;
	sdata_t *sdata = ckp->sdata;
	int kills = 0;

	ck_wlock(&sdata->instance_lock);
	HASH_ITER(hh, sdata->stratum_instances, client, tmp) {
		int64_t client_id = client->id;

		if (!client->ref) {
			__del_client(sdata, client);
			__kill_instance(sdata, client);
		} else
			client->dropped = true;
		kills++;
		connector_drop_client(ckp, client_id);
	}
	sdata->stats.users = sdata->stats.workers = 0;
	ck_wunlock(&sdata->instance_lock);

	if (kills)
		LOGNOTICE("Dropped %d instances for dropall request", kills);
}

/* Copy only the relevant parts of the master sdata for each subproxy */
static sdata_t *duplicate_sdata(const sdata_t *sdata)
{
	sdata_t *dsdata = ckzalloc(sizeof(sdata_t));

	dsdata->ckp = sdata->ckp;

	/* Copy the transaction binaries for workbase creation */
	memcpy(dsdata->pubkeytxnbin, sdata->pubkeytxnbin, 25);
	memcpy(dsdata->donkeytxnbin, sdata->donkeytxnbin, 25);

	/* Use the same work queues for all subproxies */
	dsdata->ssends = sdata->ssends;
	dsdata->srecvs = sdata->srecvs;
	dsdata->ckdbq = sdata->ckdbq;
	dsdata->sshareq = sdata->sshareq;
	dsdata->sauthq = sdata->sauthq;
	dsdata->stxnq = sdata->stxnq;

	/* Give the sbuproxy its own workbase list and lock */
	cklock_init(&dsdata->workbase_lock);
	cksem_init(&dsdata->update_sem);
	cksem_post(&dsdata->update_sem);
	return dsdata;
}

static int64_t prio_sort(proxy_t *a, proxy_t *b)
{
	return (a->priority - b->priority);
}

/* Masked increment */
static int64_t masked_inc(int64_t value, int64_t mask)
{
	value &= ~mask;
	value++;
	value |= mask;
	return value;
}

/* Priority values can be sparse, they do not need to be sequential */
static void __set_proxy_prio(sdata_t *sdata, proxy_t *proxy, int64_t priority)
{
	proxy_t *tmpa, *tmpb, *exists = NULL;
	int64_t mask, next_prio = 0;

	/* Encode the userid as the high bits in priority */
	mask = proxy->userid;
	mask <<= 32;
	priority |= mask;

	/* See if the priority is already in use */
	HASH_ITER(hh, sdata->proxies, tmpa, tmpb) {
		if (tmpa->priority > priority)
			break;
		if (tmpa->priority == priority) {
			exists = tmpa;
			next_prio = masked_inc(priority, mask);
			break;
		}
	}
	/* See if we need to push the priority of everything after exists up */
	HASH_ITER(hh, exists, tmpa, tmpb) {
		if (tmpa->priority > next_prio)
			break;
		tmpa->priority = masked_inc(tmpa->priority, mask);
		next_prio++;
	}
	proxy->priority = priority;
	HASH_SORT(sdata->proxies, prio_sort);
}

static proxy_t *__generate_proxy(sdata_t *sdata, const int id)
{
	proxy_t *proxy = ckzalloc(sizeof(proxy_t));

	proxy->parent = proxy;
	proxy->id = id;
	proxy->sdata = duplicate_sdata(sdata);
	proxy->sdata->subproxy = proxy;
	proxy->sdata->verbose = true;
	/* subid == 0 on parent proxy */
	HASH_ADD(sh, proxy->subproxies, subid, sizeof(int), proxy);
	proxy->subproxy_count++;
	HASH_ADD_INT(sdata->proxies, id, proxy);
	/* Set the initial priority to impossibly high initially as the userid
	 * has yet to be inherited and the priority should be set only after
	 * all the proxy details are finalised. */
	proxy->priority = 0x00FFFFFFFFFFFFFF;
	HASH_SORT(sdata->proxies, prio_sort);
	sdata->proxy_count++;
	return proxy;
}

static proxy_t *__generate_subproxy(sdata_t *sdata, proxy_t *proxy, const int subid)
{
	proxy_t *subproxy = ckzalloc(sizeof(proxy_t));

	subproxy->parent = proxy;
	subproxy->id = proxy->id;
	subproxy->subid = subid;
	HASH_ADD(sh, proxy->subproxies, subid, sizeof(int), subproxy);
	proxy->subproxy_count++;
	subproxy->sdata = duplicate_sdata(sdata);
	subproxy->sdata->subproxy = subproxy;
	return subproxy;
}

static proxy_t *__existing_proxy(const sdata_t *sdata, const int id)
{
	proxy_t *proxy;

	HASH_FIND_INT(sdata->proxies, &id, proxy);
	return proxy;
}

static proxy_t *existing_proxy(sdata_t *sdata, const int id)
{
	proxy_t *proxy;

	mutex_lock(&sdata->proxy_lock);
	proxy = __existing_proxy(sdata, id);
	mutex_unlock(&sdata->proxy_lock);

	return proxy;
}

/* Find proxy by id number, generate one if none exist yet by that id */
static proxy_t *__proxy_by_id(sdata_t *sdata, const int id)
{
	proxy_t *proxy = __existing_proxy(sdata, id);

	if (unlikely(!proxy)) {
		proxy = __generate_proxy(sdata, id);
		LOGNOTICE("Stratifier added new proxy %d", id);
	}

	return proxy;
}

static proxy_t *__existing_subproxy(proxy_t *proxy, const int subid)
{
	proxy_t *subproxy;

	HASH_FIND(sh, proxy->subproxies, &subid, sizeof(int), subproxy);
	return subproxy;
}

static proxy_t *__subproxy_by_id(sdata_t *sdata, proxy_t *proxy, const int subid)
{
	proxy_t *subproxy = __existing_subproxy(proxy, subid);

	if (!subproxy) {
		subproxy = __generate_subproxy(sdata, proxy, subid);
		LOGINFO("Stratifier added new subproxy %d:%d", proxy->id, subid);
	}
	return subproxy;
}

static proxy_t *subproxy_by_id(sdata_t *sdata, const int id, const int subid)
{
	proxy_t *proxy, *subproxy;

	mutex_lock(&sdata->proxy_lock);
	proxy = __proxy_by_id(sdata, id);
	subproxy = __subproxy_by_id(sdata, proxy, subid);
	mutex_unlock(&sdata->proxy_lock);

	return subproxy;
}

static proxy_t *existing_subproxy(sdata_t *sdata, const int id, const int subid)
{
	proxy_t *proxy, *subproxy = NULL;

	mutex_lock(&sdata->proxy_lock);
	proxy = __existing_proxy(sdata, id);
	if (proxy)
		subproxy = __existing_subproxy(proxy, subid);
	mutex_unlock(&sdata->proxy_lock);

	return subproxy;
}

static void check_userproxies(sdata_t *sdata, proxy_t *proxy, const int userid);

static void set_proxy_prio(sdata_t *sdata, proxy_t *proxy, const int priority)
{
	mutex_lock(&sdata->proxy_lock);
	__set_proxy_prio(sdata, proxy, priority);
	mutex_unlock(&sdata->proxy_lock);

	if (!proxy->global)
		check_userproxies(sdata, proxy, proxy->userid);
}

/* Set proxy to the current proxy and calculate how much headroom it has */
static int64_t current_headroom(sdata_t *sdata, proxy_t **proxy)
{
	proxy_t *subproxy, *tmp;
	int64_t headroom = 0;

	mutex_lock(&sdata->proxy_lock);
	*proxy = sdata->proxy;
	if (!*proxy)
		goto out_unlock;
	HASH_ITER(sh, (*proxy)->subproxies, subproxy, tmp) {
		if (subproxy->dead)
			continue;
		headroom += subproxy->max_clients - subproxy->clients;
	}
out_unlock:
	mutex_unlock(&sdata->proxy_lock);

	return headroom;
}

/* Returns the headroom available for more clients of the best alive user proxy
 * for userid. */
static int64_t best_userproxy_headroom(sdata_t *sdata, const int userid)
{
	proxy_t *proxy, *subproxy, *tmp, *subtmp;
	int64_t headroom = 0;

	mutex_lock(&sdata->proxy_lock);
	HASH_ITER(hh, sdata->proxies, proxy, tmp) {
		bool alive = false;

		if (proxy->userid < userid)
			continue;
		if (proxy->userid > userid)
			break;
		HASH_ITER(sh, proxy->subproxies, subproxy, subtmp) {
			if (subproxy->dead)
				continue;
			alive = true;
			headroom += subproxy->max_clients - subproxy->clients;
		}
		/* Proxies are ordered by priority so first available will be
		 * the best priority */
		if (alive)
			break;
	}
	mutex_unlock(&sdata->proxy_lock);

	return headroom;
}

static void reconnect_client(sdata_t *sdata, stratum_instance_t *client);

static void generator_recruit(ckpool_t *ckp, const int proxyid, const int recruits)
{
	char buf[256];

	sprintf(buf, "recruit=%d:%d", proxyid, recruits);
	LOGINFO("Stratifer requesting %d more subproxies of proxy %d from generator",
		recruits, proxyid);
	send_proc(ckp->generator,buf);
}

/* Find how much headroom we have and connect up to that many clients that are
 * not currently on this pool, recruiting more slots to switch more clients
 * later on lazily. Only reconnect clients bound to global proxies. */
static void reconnect_global_clients(sdata_t *sdata)
{
	stratum_instance_t *client, *tmpclient;
	int reconnects = 0;
	int64_t headroom;
	proxy_t *proxy;

	headroom = current_headroom(sdata, &proxy);
	if (!proxy)
		return;

	ck_rlock(&sdata->instance_lock);
	HASH_ITER(hh, sdata->stratum_instances, client, tmpclient) {
		if (client->dropped)
			continue;
		if (!client->authorised)
			continue;
		/* Is this client bound to a dead proxy? */
		if (!client->reconnect) {
			/* This client is bound to a user proxy */
			if (client->proxy->userid)
				continue;
			if (client->proxyid == proxy->id)
				continue;
		}
		if (headroom-- < 1)
			continue;
		reconnects++;
		reconnect_client(sdata, client);
	}
	ck_runlock(&sdata->instance_lock);

	if (reconnects) {
		LOGINFO("%d clients flagged for reconnect to global proxy %d",
			reconnects, proxy->id);
	}
	if (headroom < 0)
		generator_recruit(sdata->ckp, proxy->id, -headroom);
}

static bool __subproxies_alive(proxy_t *proxy)
{
	proxy_t *subproxy, *tmp;
	bool alive = false;

	HASH_ITER(sh, proxy->subproxies, subproxy, tmp) {
		if (!subproxy->dead) {
			alive = true;
			break;
		}
	}
	return alive;
}

/* Iterate over the current global proxy list and see if the current one is
 * the highest priority alive one. Proxies are sorted by priority so the first
 * available will be highest priority. Uses ckp sdata */
static void check_bestproxy(sdata_t *sdata)
{
	proxy_t *proxy, *tmp;
	int changed_id = -1;

	mutex_lock(&sdata->proxy_lock);
	if (sdata->proxy && !__subproxies_alive(sdata->proxy))
		sdata->proxy = NULL;
	HASH_ITER(hh, sdata->proxies, proxy, tmp) {
		if (!__subproxies_alive(proxy))
			continue;
		if (!proxy->global)
			break;
		if (proxy != sdata->proxy) {
			sdata->proxy = proxy;
			changed_id = proxy->id;
		}
		break;
	}
	mutex_unlock(&sdata->proxy_lock);

	if (changed_id != -1)
		LOGNOTICE("Stratifier setting active proxy to %d", changed_id);
}

static proxy_t *best_proxy(sdata_t *sdata)
{
	proxy_t *proxy;

	mutex_lock(&sdata->proxy_lock);
	proxy = sdata->proxy;
	mutex_unlock(&sdata->proxy_lock);

	return proxy;
}

static void check_globalproxies(sdata_t *sdata, proxy_t *proxy)
{
	check_bestproxy(sdata);
	if (proxy->parent == best_proxy(sdata)->parent)
		reconnect_global_clients(sdata);
}

static void check_proxy(sdata_t *sdata, proxy_t *proxy)
{
	if (proxy->global)
		check_globalproxies(sdata, proxy);
	else
		check_userproxies(sdata, proxy, proxy->userid);
}

static void dead_proxyid(sdata_t *sdata, const int id, const int subid, const bool replaced, const bool deleted)
{
	stratum_instance_t *client, *tmp;
	int reconnects = 0, proxyid = 0;
	int64_t headroom;
	proxy_t *proxy;

	proxy = existing_subproxy(sdata, id, subid);
	if (proxy) {
		proxy->dead = true;
		proxy->deleted = deleted;
		set_proxy_prio(sdata, proxy, 0xFFFF);
		if (!replaced && proxy->global)
			check_bestproxy(sdata);
	}
	LOGINFO("Stratifier dropping clients from proxy %d:%d", id, subid);
	headroom = current_headroom(sdata, &proxy);
	if (proxy)
		proxyid = proxy->id;

	ck_rlock(&sdata->instance_lock);
	HASH_ITER(hh, sdata->stratum_instances, client, tmp) {
		if (client->proxyid != id || client->subproxyid != subid)
			continue;
		/* Clients could remain connected to a dead connection here
		 * but should be picked up when we recruit enough slots after
		 * another notify. */
		if (headroom-- < 1) {
			client->reconnect = true;
			continue;
		}
		reconnects++;
		reconnect_client(sdata, client);
	}
	ck_runlock(&sdata->instance_lock);

	if (reconnects) {
		LOGINFO("%d clients flagged to reconnect from dead proxy %d:%d", reconnects,
			id, subid);
	}
	/* When a proxy dies, recruit more of the global proxies for them to
	 * fail over to in case user proxies are unavailable. */
	if (headroom < 0)
		generator_recruit(sdata->ckp, proxyid, -headroom);
}

static void update_subscribe(ckpool_t *ckp, const char *cmd)
{
	sdata_t *sdata = ckp->sdata, *dsdata;
	int id = 0, subid = 0, userid = 0;
	proxy_t *proxy, *old = NULL;
	const char *buf;
	bool global;
	json_t *val;

	if (unlikely(strlen(cmd) < 11)) {
		LOGWARNING("Received zero length string for subscribe in update_subscribe");
		return;
	}
	buf = cmd + 10;
	LOGDEBUG("Update subscribe: %s", buf);
	val = json_loads(buf, 0, NULL);
	if (unlikely(!val)) {
		LOGWARNING("Failed to json decode subscribe response in update_subscribe %s", buf);
		return;
	}
	if (unlikely(!json_get_int(&id, val, "proxy"))) {
		LOGWARNING("Failed to json decode proxy value in update_subscribe %s", buf);
		return;
	}
	if (unlikely(!json_get_int(&subid, val, "subproxy"))) {
		LOGWARNING("Failed to json decode subproxy value in update_subscribe %s", buf);
		return;
	}
	if (unlikely(!json_get_bool(&global, val, "global"))) {
		LOGWARNING("Failed to json decode global value in update_subscribe %s", buf);
		return;
	}
	if (!global) {
		if (unlikely(!json_get_int(&userid, val, "userid"))) {
			LOGWARNING("Failed to json decode userid value in update_subscribe %s", buf);
			return;
		}
	}

	if (!subid)
		LOGNOTICE("Got updated subscribe for proxy %d", id);
	else
		LOGINFO("Got updated subscribe for proxy %d:%d", id, subid);

	/* Is this a replacement for an existing proxy id? */
	old = existing_subproxy(sdata, id, subid);
	if (old) {
		dead_proxyid(sdata, id, subid, true, false);
		proxy = old;
		proxy->dead = false;
	} else /* This is where all new proxies are created */
		proxy = subproxy_by_id(sdata, id, subid);
	proxy->global = global;
	proxy->userid = userid;
	proxy->subscribed = true;
	proxy->diff = ckp->startdiff;
	memset(proxy->url, 0, 128);
	memset(proxy->auth, 0, 128);
	memset(proxy->pass, 0, 128);
	strncpy(proxy->url, json_string_value(json_object_get(val, "url")), 127);
	strncpy(proxy->auth, json_string_value(json_object_get(val, "auth")), 127);
	strncpy(proxy->pass, json_string_value(json_object_get(val, "pass")), 127);

	dsdata = proxy->sdata;

	ck_wlock(&dsdata->workbase_lock);
	/* Length is checked by generator */
	strcpy(proxy->enonce1, json_string_value(json_object_get(val, "enonce1")));
	proxy->enonce1constlen = strlen(proxy->enonce1) / 2;
	hex2bin(proxy->enonce1bin, proxy->enonce1, proxy->enonce1constlen);
	proxy->nonce2len = json_integer_value(json_object_get(val, "nonce2len"));
	if (ckp->nonce2length) {
		proxy->enonce1varlen = proxy->nonce2len - ckp->nonce2length;
		if (proxy->enonce1varlen < 0)
			proxy->enonce1varlen = 0;
	} else if (proxy->nonce2len > 7)
		proxy->enonce1varlen = 4;
	else if (proxy->nonce2len > 5)
		proxy->enonce1varlen = 2;
	else if (proxy->nonce2len > 3)
		proxy->enonce1varlen = 1;
	else
		proxy->enonce1varlen = 0;
	proxy->enonce2varlen = proxy->nonce2len - proxy->enonce1varlen;
	proxy->max_clients = 1ll << (proxy->enonce1varlen * 8);
	proxy->clients = 0;
	ck_wunlock(&dsdata->workbase_lock);

	if (subid) {
		LOGINFO("Upstream pool %s %d:%d extranonce2 length %d, max proxy clients %"PRId64,
			proxy->url, id, subid, proxy->nonce2len, proxy->max_clients);
	} else {
		LOGNOTICE("Upstream pool %s %d extranonce2 length %d, max proxy clients %"PRId64,
			  proxy->url, id, proxy->nonce2len, proxy->max_clients);
	}
	if (ckp->nonce2length && proxy->enonce2varlen != ckp->nonce2length)
		LOGWARNING("Only able to set nonce2len %d of requested %d on proxy %d:%d",
			   proxy->enonce2varlen, ckp->nonce2length, id, subid);
	json_decref(val);

	/* Set the priority on a new proxy now that we have all the fields
	 * filled in to push it to its correct priority position in the
	 * hashlist. */
	if (!old)
		set_proxy_prio(sdata, proxy, id);

	check_proxy(sdata, proxy);
}

/* Find the highest priority alive proxy belonging to userid and recruit extra
 * subproxies. */
static void recruit_best_userproxy(sdata_t *sdata, const int userid, const int recruits)
{
	proxy_t *proxy, *subproxy, *tmp, *subtmp;
	int id = -1;

	mutex_lock(&sdata->proxy_lock);
	HASH_ITER(hh, sdata->proxies, proxy, tmp) {
		if (proxy->userid < userid)
			continue;
		if (proxy->userid > userid)
			break;
		HASH_ITER(sh, proxy->subproxies, subproxy, subtmp) {
			if (subproxy->dead)
				continue;
			id = proxy->id;
		}
	}
	mutex_unlock(&sdata->proxy_lock);

	if (id != -1)
		generator_recruit(sdata->ckp, id, recruits);
}

/* Check how much headroom the userid proxies have and reconnect any clients
 * that are not bound to it that should be */
static void check_userproxies(sdata_t *sdata, proxy_t *proxy, const int userid)
{
	int64_t headroom = best_userproxy_headroom(sdata, userid);
	stratum_instance_t *client, *tmpclient;
	int reconnects = 0;

	ck_rlock(&sdata->instance_lock);
	HASH_ITER(hh, sdata->stratum_instances, client, tmpclient) {
		if (client->dropped)
			continue;
		if (!client->authorised)
			continue;
		if (client->user_id != userid)
			continue;
		/* Is the client already bound to a proxy of its own userid of
		 * a higher priority than this one. */
		if (client->proxy->userid == userid &&
		    client->proxy->parent->priority <= proxy->parent->priority)
			continue;
		if (headroom-- < 1)
			continue;
		reconnects++;
		reconnect_client(sdata, client);
	}
	ck_runlock(&sdata->instance_lock);

	if (reconnects) {
		LOGINFO("%d clients flagged for reconnect to user %d proxies",
			reconnects, userid);
	}
	if (headroom < 0)
		recruit_best_userproxy(sdata, userid, -headroom);
}

static void update_notify(ckpool_t *ckp, const char *cmd)
{
	sdata_t *sdata = ckp->sdata, *dsdata;
	bool new_block = false, clean;
	int i, id = 0, subid = 0;
	char header[228];
	const char *buf;
	proxy_t *proxy;
	workbase_t *wb;
	json_t *val;

	if (unlikely(strlen(cmd) < 8)) {
		LOGWARNING("Zero length string passed to update_notify");
		return;
	}
	buf = cmd + 7; /* "notify=" */
	LOGDEBUG("Update notify: %s", buf);

	val = json_loads(buf, 0, NULL);
	if (unlikely(!val)) {
		LOGWARNING("Failed to json decode in update_notify");
		return;
	}
	json_get_int(&id, val, "proxy");
	json_get_int(&subid, val, "subproxy");
	proxy = existing_subproxy(sdata, id, subid);
	if (unlikely(!proxy || !proxy->subscribed)) {
		LOGINFO("No valid proxy %d:%d subscription to update notify yet", id, subid);
		goto out;
	}
	LOGINFO("Got updated notify for proxy %d:%d", id, subid);

	wb = ckzalloc(sizeof(workbase_t));
	wb->ckp = ckp;
	wb->proxy = true;

	json_get_int64(&wb->id, val, "jobid");
	json_strcpy(wb->prevhash, val, "prevhash");
	json_intcpy(&wb->coinb1len, val, "coinb1len");
	wb->coinb1bin = ckalloc(wb->coinb1len);
	wb->coinb1 = ckalloc(wb->coinb1len * 2 + 1);
	json_strcpy(wb->coinb1, val, "coinbase1");
	hex2bin(wb->coinb1bin, wb->coinb1, wb->coinb1len);
	wb->height = get_sernumber(wb->coinb1bin + 42);
	json_strdup(&wb->coinb2, val, "coinbase2");
	wb->coinb2len = strlen(wb->coinb2) / 2;
	wb->coinb2bin = ckalloc(wb->coinb2len);
	hex2bin(wb->coinb2bin, wb->coinb2, wb->coinb2len);
	wb->merkle_array = json_object_dup(val, "merklehash");
	wb->merkles = json_array_size(wb->merkle_array);
	for (i = 0; i < wb->merkles; i++) {
		strcpy(&wb->merklehash[i][0], json_string_value(json_array_get(wb->merkle_array, i)));
		hex2bin(&wb->merklebin[i][0], &wb->merklehash[i][0], 32);
	}
	json_strcpy(wb->bbversion, val, "bbversion");
	json_strcpy(wb->nbit, val, "nbit");
	json_strcpy(wb->ntime, val, "ntime");
	sscanf(wb->ntime, "%x", &wb->ntime32);
	clean = json_is_true(json_object_get(val, "clean"));
	ts_realtime(&wb->gentime);
	snprintf(header, 225, "%s%s%s%s%s%s%s",
		 wb->bbversion, wb->prevhash,
		 "0000000000000000000000000000000000000000000000000000000000000000",
		 wb->ntime, wb->nbit,
		 "00000000", /* nonce */
		 workpadding);
	LOGDEBUG("Header: %s", header);
	hex2bin(wb->headerbin, header, 112);
	wb->txn_hashes = ckzalloc(1);

	dsdata = proxy->sdata;

	ck_rlock(&dsdata->workbase_lock);
	strcpy(wb->enonce1const, proxy->enonce1);
	wb->enonce1constlen = proxy->enonce1constlen;
	memcpy(wb->enonce1constbin, proxy->enonce1bin, wb->enonce1constlen);
	wb->enonce1varlen = proxy->enonce1varlen;
	wb->enonce2varlen = proxy->enonce2varlen;
	wb->diff = proxy->diff;
	ck_runlock(&dsdata->workbase_lock);

	add_base(ckp, dsdata, wb, &new_block);
	if (new_block) {
		if (subid)
			LOGINFO("Block hash on proxy %d:%d changed to %s", id, subid, dsdata->lastswaphash);
		else
			LOGNOTICE("Block hash on proxy %d changed to %s", id, dsdata->lastswaphash);
	}

	check_proxy(sdata, proxy);
	clean |= new_block;
	LOGINFO("Proxy %d:%d broadcast updated stratum notify with%s clean", id,
		subid, clean ? "" : "out");
	stratum_broadcast_update(dsdata, wb, clean);
out:
	json_decref(val);
}

static void stratum_send_diff(sdata_t *sdata, const stratum_instance_t *client);

static void update_diff(ckpool_t *ckp, const char *cmd)
{
	sdata_t *sdata = ckp->sdata, *dsdata;
	stratum_instance_t *client, *tmp;
	double old_diff, diff;
	int id = 0, subid = 0;
	const char *buf;
	proxy_t *proxy;
	json_t *val;

	if (unlikely(strlen(cmd) < 6)) {
		LOGWARNING("Zero length string passed to update_diff");
		return;
	}
	buf = cmd + 5; /* "diff=" */
	LOGDEBUG("Update diff: %s", buf);

	val = json_loads(buf, 0, NULL);
	if (unlikely(!val)) {
		LOGWARNING("Failed to json decode in update_diff");
		return;
	}
	json_get_int(&id, val, "proxy");
	json_get_int(&subid, val, "subproxy");
	json_dblcpy(&diff, val, "diff");
	json_decref(val);

	LOGINFO("Got updated diff for proxy %d:%d", id, subid);
	proxy = existing_subproxy(sdata, id, subid);
	if (!proxy) {
		LOGINFO("No existing subproxy %d:%d to update diff", id, subid);
		return;
	}

	/* We only really care about integer diffs so clamp the lower limit to
	 * 1 or it will round down to zero. */
	if (unlikely(diff < 1))
		diff = 1;

	dsdata = proxy->sdata;

	if (unlikely(!dsdata->current_workbase)) {
		LOGINFO("No current workbase to update diff yet");
		return;
	}

	ck_wlock(&dsdata->workbase_lock);
	old_diff = proxy->diff;
	dsdata->current_workbase->diff = proxy->diff = diff;
	ck_wunlock(&dsdata->workbase_lock);

	if (old_diff < diff)
		return;

	/* If the diff has dropped, iterate over all the clients and check
	 * they're at or below the new diff, and update it if not. */
	ck_rlock(&sdata->instance_lock);
	HASH_ITER(hh, sdata->stratum_instances, client, tmp) {
		if (client->proxyid != id)
			continue;
		if (client->subproxyid != subid)
			continue;
		if (client->diff > diff) {
			client->diff = diff;
			stratum_send_diff(sdata, client);
		}
	}
	ck_runlock(&sdata->instance_lock);
}

#if 0
static void generator_drop_proxy(ckpool_t *ckp, const int64_t id, const int subid)
{
	char msg[256];

	sprintf(msg, "dropproxy=%ld:%d", id, subid);
	send_proc(ckp->generator,msg);
}
#endif

static void free_proxy(proxy_t *proxy)
{
	sdata_t *dsdata = proxy->sdata;

	/* Delete any shares in the proxy's hashtable. */
	if (dsdata) {
		share_t *share, *tmpshare;
		workbase_t *wb, *tmpwb;

		mutex_lock(&dsdata->share_lock);
		HASH_ITER(hh, dsdata->shares, share, tmpshare) {
			HASH_DEL(dsdata->shares, share);
			dealloc(share);
		}
		mutex_unlock(&dsdata->share_lock);

		ck_wlock(&dsdata->workbase_lock);
		HASH_ITER(hh, dsdata->workbases, wb, tmpwb) {
			HASH_DEL(dsdata->workbases, wb);
			clear_workbase(wb);
		}
		ck_wunlock(&dsdata->workbase_lock);
	}

	free(proxy->sdata);
	free(proxy);
}

/* Remove subproxies that are flagged dead. Then see if there
 * are any retired proxies that no longer have any other subproxies and reap
 * those. */
static void reap_proxies(ckpool_t *ckp, sdata_t *sdata)
{
	proxy_t *proxy, *proxytmp, *subproxy, *subtmp;
	int dead = 0;

	if (!ckp->proxy)
		return;

	mutex_lock(&sdata->proxy_lock);
	HASH_ITER(hh, sdata->proxies, proxy, proxytmp) {
		HASH_ITER(sh, proxy->subproxies, subproxy, subtmp) {
			if (!subproxy->bound_clients && !subproxy->dead) {
				/* Reset the counter to reuse this proxy */
				subproxy->clients = 0;
				continue;
			}
			if (proxy == subproxy)
				continue;
			if (subproxy->bound_clients)
				continue;
			if (!subproxy->dead)
				continue;
			if (unlikely(!subproxy->subid)) {
				LOGWARNING("Unexepectedly found proxy %d:%d as subproxy of %d:%d",
					   subproxy->id, subproxy->subid, proxy->id, proxy->subid);
				continue;
			}
			if (unlikely(subproxy == sdata->proxy)) {
				LOGWARNING("Unexepectedly found proxy %d:%d as current",
					   subproxy->id, subproxy->subid);
				continue;
			}
			dead++;
			HASH_DELETE(sh, proxy->subproxies, subproxy);
			proxy->subproxy_count--;
			free_proxy(subproxy);
		}
		/* Should we reap the parent proxy too?*/
		if (!proxy->deleted || proxy->subproxy_count > 1 || proxy->bound_clients)
			continue;
		HASH_DELETE(sh, proxy->subproxies, proxy);
		HASH_DELETE(hh, sdata->proxies, proxy);
		free_proxy(proxy);
	}
	mutex_unlock(&sdata->proxy_lock);

	if (dead)
		LOGINFO("Stratifier discarded %d dead proxies", dead);
}

/* Enter with instance_lock held */
static stratum_instance_t *__instance_by_id(sdata_t *sdata, const int64_t id)
{
	stratum_instance_t *client;

	HASH_FIND_I64(sdata->stratum_instances, &id, client);
	return client;
}

/* Increase the reference count of instance */
static void __inc_instance_ref(stratum_instance_t *client)
{
	client->ref++;
}

/* Find an __instance_by_id and increase its reference count allowing us to
 * use this instance outside of instance_lock without fear of it being
 * dereferenced. Does not return dropped clients still on the list. */
static inline stratum_instance_t *ref_instance_by_id(sdata_t *sdata, const int64_t id)
{
	stratum_instance_t *client;

	ck_wlock(&sdata->instance_lock);
	client = __instance_by_id(sdata, id);
	if (client) {
		if (unlikely(client->dropped))
			client = NULL;
		else
			__inc_instance_ref(client);
	}
	ck_wunlock(&sdata->instance_lock);

	return client;
}

static void __drop_client(sdata_t *sdata, stratum_instance_t *client, bool lazily, char **msg)
{
	user_instance_t *user = client->user_instance;

	if (unlikely(client->node))
		DL_DELETE(sdata->node_instances, client);
	if (unlikely(client->trusted))
		DL_DELETE(sdata->remote_instances, client);
	if (client->workername) {
		if (user) {
			ASPRINTF(msg, "Dropped client %s %s %suser %s worker %s %s",
				 client->identity, client->address, user->throttled ? "throttled " : "",
				 user->username, client->workername, lazily ? "lazily" : "");
		} else {
			ASPRINTF(msg, "Dropped client %s %s no user worker %s %s",
				 client->identity, client->address, client->workername,
				 lazily ? "lazily" : "");
		}
	} else {
		ASPRINTF(msg, "Dropped workerless client %s %s %s",
			 client->identity, client->address, lazily ? "lazily" : "");
	}
	__del_client(sdata, client);
	__kill_instance(sdata, client);
}

static int __dec_instance_ref(stratum_instance_t *client)
{
	return --client->ref;
}

/* Decrease the reference count of instance. */
static void _dec_instance_ref(sdata_t *sdata, stratum_instance_t *client, const char *file,
			      const char *func, const int line)
{
	char_entry_t *entries = NULL;
	bool dropped = false;
	char *msg;
	int ref;

	ck_wlock(&sdata->instance_lock);
	ref = __dec_instance_ref(client);
	/* See if there are any instances that were dropped that could not be
	 * moved due to holding a reference and drop them now. */
	if (unlikely(client->dropped && !ref)) {
		dropped = true;
		__drop_client(sdata, client, true, &msg);
		add_msg_entry(&entries, &msg);
	}
	ck_wunlock(&sdata->instance_lock);

	notice_msg_entries(&entries);
	/* This should never happen */
	if (unlikely(ref < 0))
		LOGERR("Instance ref count dropped below zero from %s %s:%d", file, func, line);

	if (dropped)
		reap_proxies(sdata->ckp, sdata);
}

#define dec_instance_ref(sdata, instance) _dec_instance_ref(sdata, instance, __FILE__, __func__, __LINE__)

/* If we have a no longer used stratum instance in the recycled linked list,
 * use that, otherwise calloc a fresh one. */
static stratum_instance_t *__recruit_stratum_instance(sdata_t *sdata)
{
	stratum_instance_t *client = sdata->recycled_instances;

	if (client)
		DL_DELETE(sdata->recycled_instances, client);
	else {
		client = ckzalloc(sizeof(stratum_instance_t));
		sdata->stratum_generated++;
	}
	return client;
}

/* Enter with write instance_lock held */
static stratum_instance_t *__stratum_add_instance(ckpool_t *ckp, int64_t id, const char *address,
						  int server)
{
	stratum_instance_t *client;
	sdata_t *sdata = ckp->sdata;

	client = __recruit_stratum_instance(sdata);
	client->start_time = time(NULL);
	client->id = id;
	client->session_id = ++sdata->session_id;
	strcpy(client->address, address);
	/* Sanity check to not overflow lookup in ckp->serverurl[] */
	if (server >= ckp->serverurls)
		server = 0;
	client->server = server;
	client->diff = client->old_diff = ckp->startdiff;
	client->ckp = ckp;
	tv_time(&client->ldc);
	HASH_ADD_I64(sdata->stratum_instances, id, client);
	/* Points to ckp sdata in ckpool mode, but is changed later in proxy
	 * mode . */
	client->sdata = sdata;
	if (passthrough_subclient(id)) {
		stratum_instance_t *passthrough;
		int64_t pass_id = id >> 32;

		id &= 0xffffffffll;
		passthrough = __instance_by_id(sdata, pass_id);
		if (passthrough && passthrough->node) {
			client->latency = passthrough->latency;
			LOGINFO("Client %s inherited node latency of %d",
				client->identity, client->latency);
			sprintf(client->identity, "node:%"PRId64" subclient:%"PRId64,
				pass_id, id);
		} else {
			sprintf(client->identity, "remote:%"PRId64" subclient:%"PRId64,
				pass_id, id);
		}
	} else
		sprintf(client->identity, "%"PRId64, id);
	return client;
}

static uint64_t disconnected_sessionid_exists(sdata_t *sdata, const int session_id,
					      const int64_t id)
{
	session_t *session;
	int64_t old_id = 0;
	uint64_t ret = 0;

	ck_wlock(&sdata->instance_lock);
	HASH_FIND_INT(sdata->disconnected_sessions, &session_id, session);
	if (!session)
		goto out_unlock;
	HASH_DEL(sdata->disconnected_sessions, session);
	sdata->stats.disconnected--;
	ret = session->enonce1_64;
	old_id = session->client_id;
	dealloc(session);
out_unlock:
	ck_wunlock(&sdata->instance_lock);

	if (ret)
		LOGINFO("Reconnecting old instance %"PRId64" to instance %"PRId64, old_id, id);
	return ret;
}

static inline bool client_active(stratum_instance_t *client)
{
	return (client->authorised && !client->dropped);
}

/* Ask the connector asynchronously to send us dropclient commands if this
 * client no longer exists. */
static void connector_test_client(ckpool_t *ckp, const int64_t id)
{
	char buf[256];

	LOGDEBUG("Stratifier requesting connector test client %"PRId64, id);
	snprintf(buf, 255, "testclient=%"PRId64, id);
	send_proc(ckp->connector, buf);
}

/* For creating a list of sends without locking that can then be concatenated
 * to the stratum_sends list. Minimises locking and avoids taking recursive
 * locks. Sends only to sdata bound clients (everyone in ckpool) */
static void stratum_broadcast(sdata_t *sdata, json_t *val, const int msg_type)
{
	ckpool_t *ckp = sdata->ckp;
	sdata_t *ckp_sdata = ckp->sdata;
	stratum_instance_t *client, *tmp;
	ckmsg_t *bulk_send = NULL;
	int messages = 0;

	if (unlikely(!val)) {
		LOGERR("Sent null json to stratum_broadcast");
		return;
	}

	if (ckp->node) {
		json_decref(val);
		return;
	}

	ck_rlock(&ckp_sdata->instance_lock);
	HASH_ITER(hh, ckp_sdata->stratum_instances, client, tmp) {
		ckmsg_t *client_msg;
		smsg_t *msg;

		if (sdata != ckp_sdata && client->sdata != sdata)
			continue;

		if (!client_active(client) || client->node || client->trusted)
			continue;

		/* Only send messages to whitelisted clients */
		if (msg_type == SM_MSG && !client->messages)
			continue;

		client_msg = ckalloc(sizeof(ckmsg_t));
		msg = ckzalloc(sizeof(smsg_t));
		if (passthrough_subclient(client->id))
			json_set_string(val, "node.method", stratum_msgs[msg_type]);
		msg->json_msg = json_deep_copy(val);
		msg->client_id = client->id;
		client_msg->data = msg;
		DL_APPEND(bulk_send, client_msg);
		messages++;
	}
	ck_runlock(&ckp_sdata->instance_lock);

	json_decref(val);

	if (likely(bulk_send))
		ssend_bulk_append(sdata, bulk_send, messages);
	if (msg_type == SM_UPDATE)
		send_postponed(sdata);
}

static void stratum_add_send(sdata_t *sdata, json_t *val, const int64_t client_id,
			     const int msg_type)
{
	smsg_t *msg;
	ckpool_t *ckp = sdata->ckp;

	if (ckp->node) {
		/* Node shouldn't be sending any messages as it only uses the
		 * stratifier for monitoring activity. */
		json_decref(val);
		return;
	}

	if (passthrough_subclient(client_id)) {
		int64_t remote_id = client_id >> 32;
		stratum_instance_t *remote;

		remote = ref_instance_by_id(sdata, remote_id);
		if (unlikely(!remote)) {
			json_decref(val);
			return;
		}
		if (remote->node)
			json_set_string(val, "node.method", stratum_msgs[msg_type]);
		else if (remote->trusted)
			json_set_string(val, "method", stratum_msgs[msg_type]);
		dec_instance_ref(sdata, remote);
	}
	LOGDEBUG("Sending stratum message %s", stratum_msgs[msg_type]);
	msg = ckzalloc(sizeof(smsg_t));
	msg->json_msg = val;
	msg->client_id = client_id;
	if (likely(ckmsgq_add(sdata->ssends, msg)))
		return;
	json_decref(msg->json_msg);
	free(msg);
}

static void drop_client(ckpool_t *ckp, sdata_t *sdata, const int64_t id)
{
	char_entry_t *entries = NULL;
	stratum_instance_t *client;
	char *msg;

	LOGINFO("Stratifier asked to drop client %"PRId64, id);

	ck_wlock(&sdata->instance_lock);
	client = __instance_by_id(sdata, id);
	if (client && !client->dropped) {
		__disconnect_session(sdata, client);
		/* If the client is still holding a reference, don't drop them
		 * now but wait till the reference is dropped */
		if (!client->ref) {
			__drop_client(sdata, client, false, &msg);
			add_msg_entry(&entries, &msg);
		} else
			client->dropped = true;
	}
	ck_wunlock(&sdata->instance_lock);

	notice_msg_entries(&entries);
	reap_proxies(ckp, sdata);
}

static void stratum_broadcast_message(sdata_t *sdata, const char *msg)
{
	json_t *json_msg;

	JSON_CPACK(json_msg, "{sosss[s]}", "id", json_null(), "method", "client.show_message",
			     "params", msg);
	stratum_broadcast(sdata, json_msg, SM_MSG);
}

/* Send a generic reconnect to all clients without parameters to make them
 * reconnect to the same server. */
static void request_reconnect(sdata_t *sdata, const char *cmd)
{
	char *port = strdupa(cmd), *url = NULL;
	stratum_instance_t *client, *tmp;
	json_t *json_msg;

	strsep(&port, ":");
	if (port)
		url = strsep(&port, ",");
	if (url && port) {
		JSON_CPACK(json_msg, "{sosss[ssi]}", "id", json_null(), "method", "client.reconnect",
			"params", url, port, 0);
	} else
		JSON_CPACK(json_msg, "{sosss[]}", "id", json_null(), "method", "client.reconnect",
		   "params");
	stratum_broadcast(sdata, json_msg, SM_RECONNECT);

	/* Tag all existing clients as dropped now so they can be removed
	 * lazily */
	ck_wlock(&sdata->instance_lock);
	HASH_ITER(hh, sdata->stratum_instances, client, tmp) {
		client->dropped = true;
	}
	ck_wunlock(&sdata->instance_lock);
}

static void reset_bestshares(sdata_t *sdata)
{
	user_instance_t *user, *tmpuser;
	stratum_instance_t *client, *tmp;

	/* Can do this unlocked since it's just zeroing the values */
	sdata->stats.accounted_diff_shares =
	sdata->stats.accounted_shares =
	sdata->stats.accounted_rejects = 0;
	sdata->stats.best_diff = 0;

	ck_rlock(&sdata->instance_lock);
	HASH_ITER(hh, sdata->stratum_instances, client, tmp) {
		client->best_diff = 0;
	}
	HASH_ITER(hh, sdata->user_instances, user, tmpuser) {
		worker_instance_t *worker;

		user->best_diff = 0;
		DL_FOREACH(user->worker_instances, worker) {
			worker->best_diff = 0;
		}
	}
	ck_runlock(&sdata->instance_lock);
}

static user_instance_t *get_user(sdata_t *sdata, const char *username);

static user_instance_t *user_by_workername(sdata_t *sdata, const char *workername)
{
	char *username = strdupa(workername), *ignore;
	user_instance_t *user;

	ignore = username;
	strsep(&ignore, "._");

	/* Find the user first */
	user = get_user(sdata, username);
	return user;
}

static worker_instance_t *get_worker(sdata_t *sdata, user_instance_t *user, const char *workername);

static json_t *worker_stats(const worker_instance_t *worker)
{
	char suffix1[16], suffix5[16], suffix60[16], suffix1440[16], suffix10080[16];
	json_t *val;
	double ghs;

	ghs = worker->dsps1 * nonces;
	suffix_string(ghs, suffix1, 16, 0);

	ghs = worker->dsps5 * nonces;
	suffix_string(ghs, suffix5, 16, 0);

	ghs = worker->dsps60 * nonces;
	suffix_string(ghs, suffix60, 16, 0);

	ghs = worker->dsps1440 * nonces;
	suffix_string(ghs, suffix1440, 16, 0);

	ghs = worker->dsps10080 * nonces;
	suffix_string(ghs, suffix10080, 16, 0);

	JSON_CPACK(val, "{ss,ss,ss,ss,ss}",
			"hashrate1m", suffix1,
			"hashrate5m", suffix5,
			"hashrate1hr", suffix60,
			"hashrate1d", suffix1440,
			"hashrate7d", suffix10080);
	return val;
}

static json_t *user_stats(const user_instance_t *user)
{
	char suffix1[16], suffix5[16], suffix60[16], suffix1440[16], suffix10080[16];
	json_t *val;
	double ghs;

	ghs = user->dsps1 * nonces;
	suffix_string(ghs, suffix1, 16, 0);

	ghs = user->dsps5 * nonces;
	suffix_string(ghs, suffix5, 16, 0);

	ghs = user->dsps60 * nonces;
	suffix_string(ghs, suffix60, 16, 0);

	ghs = user->dsps1440 * nonces;
	suffix_string(ghs, suffix1440, 16, 0);

	ghs = user->dsps10080 * nonces;
	suffix_string(ghs, suffix10080, 16, 0);

	JSON_CPACK(val, "{ss,ss,ss,ss,ss}",
			"hashrate1m", suffix1,
			"hashrate5m", suffix5,
			"hashrate1hr", suffix60,
			"hashrate1d", suffix1440,
			"hashrate7d", suffix10080);
	return val;
}

/* Adjust workinfo id to virtual value for remote trusted workinfos */
static void remap_workinfo_id(sdata_t *sdata, json_t *val)
{
	int64_t mapped_id, id;
	workbase_t *wb;

	json_get_int64(&id, val, "workinfoid");

	ck_rlock(&sdata->workbase_lock);
	HASH_FIND_I64(sdata->remote_workbases, &id, wb);
	if (likely(wb))
		mapped_id = wb->mapped_id;
	else
		mapped_id = id;
	ck_runlock(&sdata->workbase_lock);

	/* Replace value with mapped id */
	json_set_int64(val, "workinfoid", mapped_id);
}

static void block_solve(ckpool_t *ckp, const char *blockhash)
{
	ckmsg_t *block, *tmp, *found = NULL;
	char *msg, *workername = NULL;
	sdata_t *sdata = ckp->sdata;
	char cdfield[64];
	double diff = 0;
	int height = 0;
	ts_t ts_now;
	json_t *val;

	if (!ckp->node)
		update_base(sdata, GEN_PRIORITY);

	ts_realtime(&ts_now);
	sprintf(cdfield, "%lu,%lu", ts_now.tv_sec, ts_now.tv_nsec);

	mutex_lock(&sdata->block_lock);
	DL_FOREACH_SAFE(sdata->block_solves, block, tmp) {
		val = block->data;
		char *solvehash;

		json_get_string(&solvehash, val, "blockhash");
		if (unlikely(!solvehash)) {
			LOGERR("Failed to find blockhash in block_solve json!");
			continue;
		}
		if (!strcmp(solvehash, blockhash)) {
			dealloc(solvehash);
			json_get_string(&workername, val, "workername");
			found = block;
			DL_DELETE(sdata->block_solves, block);
			break;
		}
		dealloc(solvehash);
	}
	mutex_unlock(&sdata->block_lock);

	if (!found) {
		LOGINFO("Failed to find blockhash %s in block_solve, possibly from downstream",
			blockhash);
	} else {
		val = found->data;
		json_set_string(val, "confirmed", "1");
		json_set_string(val, "createdate", cdfield);
		json_set_string(val, "createcode", __func__);
		json_get_int(&height, val, "height");
		json_get_double(&diff, val, "diff");
		if (ckp->remote)
			upstream_json_msgtype(ckp, val, SM_BLOCK);
		else
			ckdbq_add(ckp, ID_BLOCK, val);
		free(found);
	}

	if (!workername) {
		ASPRINTF(&msg, "Block solved by %s!", ckp->name);
		LOGWARNING("Solved and confirmed block!");
	} else {
		json_t *user_val, *worker_val;
		worker_instance_t *worker;
		user_instance_t *user;
		char *s;

		ASPRINTF(&msg, "Block %d solved by %s @ %s!", height, workername, ckp->name);
		LOGWARNING("Solved and confirmed block %d by %s", height, workername);
		user = user_by_workername(sdata, workername);
		worker = get_worker(sdata, user, workername);

		ck_rlock(&sdata->instance_lock);
		user_val = user_stats(user);
		worker_val = worker_stats(worker);
		ck_runlock(&sdata->instance_lock);

		s = json_dumps(user_val, JSON_NO_UTF8 | JSON_PRESERVE_ORDER);
		json_decref(user_val);
		LOGWARNING("User %s:%s", user->username, s);
		dealloc(s);
		s = json_dumps(worker_val, JSON_NO_UTF8 | JSON_PRESERVE_ORDER);
		json_decref(worker_val);
		LOGWARNING("Worker %s:%s", workername, s);
		dealloc(s);
	}
	if (likely(sdata->current_workbase)) {
		double bdiff, sdiff = sdata->stats.accounted_diff_shares;

		bdiff = sdiff / sdata->current_workbase->network_diff * 100;
		LOGWARNING("Block solved after %.0lf shares at %.1f%% diff",
			   sdiff, bdiff);
	}
	stratum_broadcast_message(sdata, msg);
	free(msg);

	free(workername);

	reset_bestshares(sdata);
}

void stratifier_block_solve(ckpool_t *ckp, const char *blockhash)
{
	block_solve(ckp, blockhash);
}

static void block_reject(sdata_t *sdata, const char *blockhash)
{
	ckmsg_t *block, *tmp, *found = NULL;
	int height = 0;
	json_t *val;

	mutex_lock(&sdata->block_lock);
	DL_FOREACH_SAFE(sdata->block_solves, block, tmp) {
		val = block->data;
		char *solvehash;

		json_get_string(&solvehash, val, "blockhash");
		if (unlikely(!solvehash)) {
			LOGERR("Failed to find blockhash in block_reject json!");
			continue;
		}
		if (!strcmp(solvehash, blockhash)) {
			dealloc(solvehash);
			found = block;
			DL_DELETE(sdata->block_solves, block);
			break;
		}
		dealloc(solvehash);
	}
	mutex_unlock(&sdata->block_lock);

	if (!found) {
		LOGINFO("Failed to find blockhash %s in block_reject, possibly from downstream",
			blockhash);
		return;
	}
	val = found->data;
	json_get_int(&height, val, "height");
	json_decref(val);
	free(found);

	LOGWARNING("Submitted, but had block %d rejected", height);
}

void stratifier_block_reject(ckpool_t *ckp, const char *blockhash)
{
	block_reject(ckp->sdata, blockhash);
}

/* Some upstream pools (like p2pool) don't update stratum often enough and
 * miners disconnect if they don't receive regular communication so send them
 * a ping at regular intervals */
static void broadcast_ping(sdata_t *sdata)
{
	json_t *json_msg;

	JSON_CPACK(json_msg, "{s:[],s:i,s:s}",
		   "params",
		   "id", 42,
		   "method", "mining.ping");

	stratum_broadcast(sdata, json_msg, SM_PING);
}

static void ckmsgq_stats(ckmsgq_t *ckmsgq, const int size, json_t **val)
{
	int objects, generated;
	int64_t memsize;
	ckmsg_t *msg;

	mutex_lock(ckmsgq->lock);
	DL_COUNT(ckmsgq->msgs, msg, objects);
	generated = ckmsgq->messages;
	mutex_unlock(ckmsgq->lock);

	memsize = (sizeof(ckmsg_t) + size) * objects;
	JSON_CPACK(*val, "{si,si,si}", "count", objects, "memory", memsize, "generated", generated);
}

char *stratifier_stats(ckpool_t *ckp, void *data)
{
	json_t *val = json_object(), *subval;
	int objects, generated;
	sdata_t *sdata = data;
	int64_t memsize;
	char *buf;

	ck_rlock(&sdata->workbase_lock);
	objects = HASH_COUNT(sdata->workbases);
	memsize = SAFE_HASH_OVERHEAD(sdata->workbases) + sizeof(workbase_t) * objects;
	generated = sdata->workbases_generated;
	ck_runlock(&sdata->workbase_lock);

	JSON_CPACK(subval, "{si,si,si}", "count", objects, "memory", memsize, "generated", generated);
	json_set_object(val, "workbases", subval);

	ck_rlock(&sdata->instance_lock);
	if (ckp->btcsolo) {
		user_instance_t *user, *tmpuser;
		int subobjects;

		objects = 0;
		memsize = 0;
		HASH_ITER(hh, sdata->user_instances, user, tmpuser) {
			subobjects = HASH_COUNT(user->userwbs);
			objects += subobjects;
			memsize += SAFE_HASH_OVERHEAD(user->userwbs) + sizeof(struct userwb) * subobjects;
		}
		generated = sdata->userwbs_generated;
		JSON_CPACK(subval, "{si,si,si}", "count", objects, "memory", memsize, "generated", generated);
		json_set_object(val, "userwbs", subval);
	}

	objects = HASH_COUNT(sdata->user_instances);
	memsize = SAFE_HASH_OVERHEAD(sdata->user_instances) + sizeof(stratum_instance_t) * objects;
	JSON_CPACK(subval, "{si,si}", "count", objects, "memory", memsize);
	json_set_object(val, "users", subval);

	objects = HASH_COUNT(sdata->stratum_instances);
	memsize = SAFE_HASH_OVERHEAD(sdata->stratum_instances);
	generated = sdata->stratum_generated;
	JSON_CPACK(subval, "{si,si,si}", "count", objects, "memory", memsize, "generated", generated);
	json_set_object(val, "clients", subval);

	objects = sdata->stats.disconnected;
	generated = sdata->disconnected_generated;
	memsize = SAFE_HASH_OVERHEAD(sdata->disconnected_sessions);
	memsize += sizeof(session_t) * sdata->stats.disconnected;
	JSON_CPACK(subval, "{si,si,si}", "count", objects, "memory", memsize, "generated", generated);
	json_set_object(val, "disconnected", subval);
	ck_runlock(&sdata->instance_lock);

	mutex_lock(&sdata->share_lock);
	generated = sdata->shares_generated;
	objects = HASH_COUNT(sdata->shares);
	memsize = SAFE_HASH_OVERHEAD(sdata->shares) + sizeof(share_t) * objects;
	mutex_unlock(&sdata->share_lock);

	JSON_CPACK(subval, "{si,si,si}", "count", objects, "memory", memsize, "generated", generated);
	json_set_object(val, "shares", subval);

	ckmsgq_stats(sdata->ssends, sizeof(smsg_t), &subval);
	json_set_object(val, "ssends", subval);
	/* Don't know exactly how big the string is so just count the pointer for now */
	ckmsgq_stats(sdata->srecvs, sizeof(char *), &subval);
	json_set_object(val, "srecvs", subval);
	if (!CKP_STANDALONE(ckp)) {
		ckmsgq_stats(sdata->ckdbq, sizeof(char *), &subval);
		json_set_object(val, "ckdbq", subval);
	}
	ckmsgq_stats(sdata->stxnq, sizeof(json_params_t), &subval);
	json_set_object(val, "stxnq", subval);

	buf = json_dumps(val, JSON_NO_UTF8 | JSON_PRESERVE_ORDER);
	json_decref(val);
	LOGNOTICE("Stratifier stats: %s", buf);
	return buf;
}

/* Send a single client a reconnect request, setting the time we sent the
 * request so we can drop the client lazily if it hasn't reconnected on its
 * own more than one minute later if we call reconnect again */
static void reconnect_client(sdata_t *sdata, stratum_instance_t *client)
{
	json_t *json_msg;

	/* Already requested? */
	if (client->reconnect_request) {
		if (time(NULL) - client->reconnect_request >= 60)
			connector_drop_client(sdata->ckp, client->id);
		return;
	}
	client->reconnect_request = time(NULL);
	JSON_CPACK(json_msg, "{sosss[]}", "id", json_null(), "method", "client.reconnect",
		   "params");
	stratum_add_send(sdata, json_msg, client->id, SM_RECONNECT);
}

static void dead_proxy(ckpool_t *ckp, sdata_t *sdata, const char *buf)
{
	int id = 0, subid = 0;

	sscanf(buf, "deadproxy=%d:%d", &id, &subid);
	dead_proxyid(sdata, id, subid, false, false);
	reap_proxies(ckp, sdata);
}

static void del_proxy(ckpool_t *ckp, sdata_t *sdata, const char *buf)
{
	int id = 0, subid = 0;

	sscanf(buf, "delproxy=%d:%d", &id, &subid);
	dead_proxyid(sdata, id, subid, false, true);
	reap_proxies(ckp, sdata);
}

static void reconnect_client_id(sdata_t *sdata, const int64_t client_id)
{
	stratum_instance_t *client;

	client = ref_instance_by_id(sdata, client_id);
	if (!client) {
		LOGINFO("reconnect_client_id failed to find client %"PRId64, client_id);
		return;
	}
	client->reconnect = true;
	reconnect_client(sdata, client);
	dec_instance_ref(sdata, client);
}

/* API commands */

static json_t *userinfo(const user_instance_t *user)
{
	json_t *val;

	JSON_CPACK(val, "{ss,si,si,sf,sf,sf,sf,sf,sf,si}",
		   "user", user->username, "id", user->id, "workers", user->workers,
	    "bestdiff", user->best_diff, "dsps1", user->dsps1, "dsps5", user->dsps5,
	    "dsps60", user->dsps60, "dsps1440", user->dsps1440, "dsps10080", user->dsps10080,
	    "lastshare", user->last_share.tv_sec);
	return val;
}

static void getuser(sdata_t *sdata, const char *buf, int *sockd)
{
	json_t *val = NULL, *res = NULL;
	char *username = NULL;
	user_instance_t *user;
	json_error_t err_val;

	val = json_loads(buf, 0, &err_val);
	if (unlikely(!val)) {
		res = json_encode_errormsg(&err_val);
		goto out;
	}
	if (!json_get_string(&username, val, "user")) {
		res = json_errormsg("Failed to find user key");
		goto out;
	}
	if (!strlen(username)) {
		res = json_errormsg("Zero length user key");
		goto out;
	}
	user = get_user(sdata, username);
	res = userinfo(user);
out:
	if (val)
		json_decref(val);
	free(username);
	send_api_response(res, *sockd);
}

static void userclients(sdata_t *sdata, const char *buf, int *sockd)
{
	json_t *val = NULL, *res = NULL, *client_arr;
	stratum_instance_t *client;
	char *username = NULL;
	user_instance_t *user;
	json_error_t err_val;

	val = json_loads(buf, 0, &err_val);
	if (unlikely(!val)) {
		res = json_encode_errormsg(&err_val);
		goto out;
	}
	if (!json_get_string(&username, val, "user")) {
		res = json_errormsg("Failed to find user key");
		goto out;
	}
	if (!strlen(username)) {
		res = json_errormsg("Zero length user key");
		goto out;
	}
	user = get_user(sdata, username);
	client_arr = json_array();

	ck_rlock(&sdata->instance_lock);
	DL_FOREACH(user->clients, client) {
		json_array_append_new(client_arr, json_integer(client->id));
	}
	ck_runlock(&sdata->instance_lock);

	JSON_CPACK(res, "{ss,so}", "user", username, "clients", client_arr);
out:
	if (val)
		json_decref(val);
	free(username);
	send_api_response(res, *sockd);
}

static void workerclients(sdata_t *sdata, const char *buf, int *sockd)
{
	json_t *val = NULL, *res = NULL, *client_arr;
	char *tmp, *username, *workername = NULL;
	stratum_instance_t *client;
	user_instance_t *user;
	json_error_t err_val;

	val = json_loads(buf, 0, &err_val);
	if (unlikely(!val)) {
		res = json_encode_errormsg(&err_val);
		goto out;
	}
	if (!json_get_string(&workername, val, "worker")) {
		res = json_errormsg("Failed to find worker key");
		goto out;
	}
	if (!strlen(workername)) {
		res = json_errormsg("Zero length worker key");
		goto out;
	}
	tmp = strdupa(workername);
	username = strsep(&tmp, "._");
	user = get_user(sdata, username);
	client_arr = json_array();

	ck_rlock(&sdata->instance_lock);
	DL_FOREACH(user->clients, client) {
		if (strcmp(client->workername, workername))
			continue;
		json_array_append_new(client_arr, json_integer(client->id));
	}
	ck_runlock(&sdata->instance_lock);

	JSON_CPACK(res, "{ss,so}", "worker", workername, "clients", client_arr);
out:
	if (val)
		json_decref(val);
	free(workername);
	send_api_response(res, *sockd);
}

static json_t *workerinfo(const user_instance_t *user, const worker_instance_t *worker)
{
	json_t *val;

	JSON_CPACK(val, "{ss,ss,si,sf,sf,sf,sf,si,sf,si,sb}",
		   "user", user->username, "worker", worker->workername, "id", user->id,
	    "dsps1", worker->dsps1, "dsps5", worker->dsps5, "dsps60", worker->dsps60,
	    "dsps1440", worker->dsps1440, "lastshare", worker->last_share.tv_sec,
	    "bestdiff", worker->best_diff, "mindiff", worker->mindiff, "idle", worker->idle);
	return val;
}

static void getworker(sdata_t *sdata, const char *buf, int *sockd)
{
	char *tmp, *username, *workername = NULL;
	json_t *val = NULL, *res = NULL;
	worker_instance_t *worker;
	user_instance_t *user;
	json_error_t err_val;

	val = json_loads(buf, 0, &err_val);
	if (unlikely(!val)) {
		res = json_encode_errormsg(&err_val);
		goto out;
	}
	if (!json_get_string(&workername, val, "worker")) {
		res = json_errormsg("Failed to find worker key");
		goto out;
	}
	if (!strlen(workername)) {
		res = json_errormsg("Zero length worker key");
		goto out;
	}
	tmp = strdupa(workername);
	username = strsep(&tmp, "._");
	user = get_user(sdata, username);
	worker = get_worker(sdata, user, workername);
	res = workerinfo(user, worker);
out:
	if (val)
		json_decref(val);
	free(workername);
	send_api_response(res, *sockd);
}

static void getworkers(sdata_t *sdata, int *sockd)
{
	json_t *val = NULL, *worker_arr;
	worker_instance_t *worker;
	user_instance_t *user;

	worker_arr = json_array();

	ck_rlock(&sdata->instance_lock);
	for (user = sdata->user_instances; user; user = user->hh.next) {
		DL_FOREACH(user->worker_instances, worker) {
			json_array_append_new(worker_arr, workerinfo(user, worker));
		}
	}
	ck_runlock(&sdata->instance_lock);

	JSON_CPACK(val, "{so}", "workers", worker_arr);
	send_api_response(val, *sockd);
}

static void getusers(sdata_t *sdata, int *sockd)
{
	json_t *val = NULL, *user_array;
	user_instance_t *user;

	user_array = json_array();

	ck_rlock(&sdata->instance_lock);
	for (user = sdata->user_instances; user; user = user->hh.next) {
		json_array_append_new(user_array, userinfo(user));
	}
	ck_runlock(&sdata->instance_lock);

	JSON_CPACK(val, "{so}", "users", user_array);
	send_api_response(val, *sockd);
}

static json_t *clientinfo(const stratum_instance_t *client)
{
	json_t *val = json_object();

	/* Too many fields for a pack object, do each discretely to keep track */
	json_set_int(val, "id", client->id);
	json_set_string(val, "enonce1", client->enonce1);
	json_set_string(val, "enonce1var", client->enonce1var);
	json_set_int(val, "enonce1_64", client->enonce1_64);
	json_set_double(val, "diff", client->diff);
	json_set_double(val, "dsps1", client->dsps1);
	json_set_double(val, "dsps5", client->dsps5);
	json_set_double(val, "dsps60", client->dsps60);
	json_set_double(val, "dsps1440", client->dsps1440);
	json_set_double(val, "dsps10080", client->dsps10080);
	json_set_int(val, "lastshare", client->last_share.tv_sec);
	json_set_int(val, "starttime", client->start_time);
	json_set_string(val, "address", client->address);
	json_set_bool(val, "subscribed", client->subscribed);
	json_set_bool(val, "authorised", client->authorised);
	json_set_bool(val, "idle", client->idle);
	json_set_string(val, "useragent", client->useragent ? client->useragent : "");
	json_set_string(val, "workername", client->workername ? client->workername : "");
	json_set_int(val, "userid", client->user_id);
	json_set_int(val, "server", client->server);
	json_set_double(val, "bestdiff", client->best_diff);
	json_set_int(val, "proxyid", client->proxyid);
	json_set_int(val, "subproxyid", client->subproxyid);

	return val;
}

static void getclient(sdata_t *sdata, const char *buf, int *sockd)
{
	json_t *val = NULL, *res = NULL;
	stratum_instance_t *client;
	json_error_t err_val;
	int64_t client_id;

	val = json_loads(buf, 0, &err_val);
	if (unlikely(!val)) {
		res = json_encode_errormsg(&err_val);
		goto out;
	}
	if (!json_get_int64(&client_id, val, "id")) {
		res = json_errormsg("Failed to find id key");
		goto out;
	}
	client = ref_instance_by_id(sdata, client_id);
	if (!client) {
		res = json_errormsg("Failed to find client %"PRId64, client_id);
		goto out;
	}
	res = clientinfo(client);

	dec_instance_ref(sdata, client);
out:
	if (val)
		json_decref(val);
	send_api_response(res, *sockd);
}

static void getclients(sdata_t *sdata, int *sockd)
{
	json_t *val = NULL, *client_arr;
	stratum_instance_t *client;

	client_arr = json_array();

	ck_rlock(&sdata->instance_lock);
	for (client = sdata->stratum_instances; client; client = client->hh.next) {
		json_array_append_new(client_arr, clientinfo(client));
	}
	ck_runlock(&sdata->instance_lock);

	JSON_CPACK(val, "{so}", "clients", client_arr);
	send_api_response(val, *sockd);
}

static void user_clientinfo(sdata_t *sdata, const char *buf, int *sockd)
{
	json_t *val = NULL, *res = NULL, *client_arr;
	stratum_instance_t *client;
	char *username = NULL;
	user_instance_t *user;
	json_error_t err_val;

	val = json_loads(buf, 0, &err_val);
	if (unlikely(!val)) {
		res = json_encode_errormsg(&err_val);
		goto out;
	}
	if (!json_get_string(&username, val, "user")) {
		res = json_errormsg("Failed to find user key");
		goto out;
	}
	if (!strlen(username)) {
		res = json_errormsg("Zero length user key");
		goto out;
	}
	user = get_user(sdata, username);
	client_arr = json_array();

	ck_rlock(&sdata->instance_lock);
	DL_FOREACH(user->clients, client) {
		json_array_append_new(client_arr, clientinfo(client));
	}
	ck_runlock(&sdata->instance_lock);

	JSON_CPACK(res, "{ss,so}", "user", username, "clients", client_arr);
out:
	if (val)
		json_decref(val);
	free(username);
	send_api_response(res, *sockd);
}

static void worker_clientinfo(sdata_t *sdata, const char *buf, int *sockd)
{
	json_t *val = NULL, *res = NULL, *client_arr;
	char *tmp, *username, *workername = NULL;
	stratum_instance_t *client;
	user_instance_t *user;
	json_error_t err_val;

	val = json_loads(buf, 0, &err_val);
	if (unlikely(!val)) {
		res = json_encode_errormsg(&err_val);
		goto out;
	}
	if (!json_get_string(&workername, val, "worker")) {
		res = json_errormsg("Failed to find worker key");
		goto out;
	}
	if (!strlen(workername)) {
		res = json_errormsg("Zero length worker key");
		goto out;
	}
	tmp = strdupa(workername);
	username = strsep(&tmp, "._");
	user = get_user(sdata, username);
	client_arr = json_array();

	ck_rlock(&sdata->instance_lock);
	DL_FOREACH(user->clients, client) {
		if (strcmp(client->workername, workername))
			continue;
		json_array_append_new(client_arr, clientinfo(client));
	}
	ck_runlock(&sdata->instance_lock);

	JSON_CPACK(res, "{ss,so}", "worker", workername, "clients", client_arr);
out:
	if (val)
		json_decref(val);
	free(workername);
	send_api_response(res, *sockd);
}

/* Return the user masked priority value of the proxy */
static int proxy_prio(const proxy_t *proxy)
{
	int prio = proxy->priority & 0x00000000ffffffff;

	return prio;
}

static json_t *json_proxyinfo(const proxy_t *proxy)
{
	const proxy_t *parent = proxy->parent;
	json_t *val;

	JSON_CPACK(val, "{si,si,si,sf,ss,ss,ss,ss,si,si,si,si,sb,sb,sI,sI,sI,sI,si,si,sb,sb,si}",
	    "id", proxy->id, "subid", proxy->subid, "priority", proxy_prio(parent),
	    "diff", proxy->diff, "url", proxy->url, "auth", proxy->auth, "pass", proxy->pass,
	    "enonce1", proxy->enonce1, "enonce1constlen", proxy->enonce1constlen,
	    "enonce1varlen", proxy->enonce1varlen, "nonce2len", proxy->nonce2len,
	    "enonce2varlen", proxy->enonce2varlen, "subscribed", proxy->subscribed,
	    "notified", proxy->notified, "clients", proxy->clients, "maxclients", proxy->max_clients,
	    "bound_clients", proxy->bound_clients, "combined_clients", parent->combined_clients,
	    "headroom", proxy->headroom, "subproxy_count", parent->subproxy_count,
	    "dead", proxy->dead, "global", proxy->global, "userid", proxy->userid);
	return val;
}

static void getproxy(sdata_t *sdata, const char *buf, int *sockd)
{
	json_t *val = NULL, *res = NULL;
	json_error_t err_val;
	int id, subid = 0;
	proxy_t *proxy;

	val = json_loads(buf, 0, &err_val);
	if (unlikely(!val)) {
		res = json_encode_errormsg(&err_val);
		goto out;
	}
	if (!json_get_int(&id, val, "id")) {
		res = json_errormsg("Failed to find id key");
		goto out;
	}
	json_get_int(&subid, val, "subid");
	if (!subid)
		proxy = existing_proxy(sdata, id);
	else
		proxy = existing_subproxy(sdata, id, subid);
	if (!proxy) {
		res = json_errormsg("Failed to find proxy %d:%d", id, subid);
		goto out;
	}
	res = json_proxyinfo(proxy);
out:
	if (val)
		json_decref(val);
	send_api_response(res, *sockd);
}

static void proxyinfo(sdata_t *sdata, const char *buf, int *sockd)
{
	json_t *val = NULL, *res = NULL, *arr_val = json_array();
	proxy_t *proxy, *subproxy;
	bool all = true;
	int userid = 0;

	if (buf) {
		/* See if there's a userid specified */
		val = json_loads(buf, 0, NULL);
		if (json_get_int(&userid, val, "userid"))
			all = false;
	}

	mutex_lock(&sdata->proxy_lock);
	for (proxy = sdata->proxies; proxy; proxy = proxy->hh.next) {
		if (!all && proxy->userid != userid)
			continue;
		for (subproxy = proxy->subproxies; subproxy; subproxy = subproxy->sh.next)
			json_array_append_new(arr_val, json_proxyinfo(subproxy));
	}
	mutex_unlock(&sdata->proxy_lock);

	if (val)
		json_decref(val);
	JSON_CPACK(res, "{so}", "proxies", arr_val);
	send_api_response(res, *sockd);
}

static void setproxy(sdata_t *sdata, const char *buf, int *sockd)
{
	json_t *val = NULL, *res = NULL;
	json_error_t err_val;
	int id, priority;
	proxy_t *proxy;

	val = json_loads(buf, 0, &err_val);
	if (unlikely(!val)) {
		res = json_encode_errormsg(&err_val);
		goto out;
	}
	if (!json_get_int(&id, val, "id")) {
		res = json_errormsg("Failed to find id key");
		goto out;
	}
	if (!json_get_int(&priority, val, "priority")) {
		res = json_errormsg("Failed to find priority key");
		goto out;
	}
	proxy = existing_proxy(sdata, id);
	if (!proxy) {
		res = json_errormsg("Failed to find proxy %d", id);
		goto out;
	}
	if (priority != proxy_prio(proxy))
		set_proxy_prio(sdata, proxy, priority);
	res = json_proxyinfo(proxy);
out:
	if (val)
		json_decref(val);
	send_api_response(res, *sockd);
}

static void get_poolstats(sdata_t *sdata, int *sockd)
{
	pool_stats_t *stats = &sdata->stats;
	json_t *val;

	mutex_lock(&sdata->stats_lock);
	JSON_CPACK(val, "{si,si,si,si,si,sI,sf,sf,sf,sf,sI,sI,sf,sf,sf,sf,sf,sf,sf}",
		   "start", stats->start_time.tv_sec, "update", stats->last_update.tv_sec,
	    "workers", stats->workers, "users", stats->users, "disconnected", stats->disconnected,
	    "shares", stats->accounted_shares, "sps1", stats->sps1, "sps5", stats->sps5,
	    "sps15", stats->sps15, "sps60", stats->sps60, "accepted", stats->accounted_diff_shares,
	    "rejected", stats->accounted_rejects, "dsps1", stats->dsps1, "dsps5", stats->dsps5,
	    "dsps15", stats->dsps15, "dsps60", stats->dsps60, "dsps360", stats->dsps360,
	    "dsps1440", stats->dsps1440, "dsps10080", stats->dsps10080);
	mutex_unlock(&sdata->stats_lock);

	send_api_response(val, *sockd);
}

static void get_uptime(sdata_t *sdata, int *sockd)
{
	int uptime = time(NULL) - sdata->stats.start_time.tv_sec;
	json_t *val;

	JSON_CPACK(val, "{si}", "uptime", uptime);
	send_api_response(val, *sockd);
}

static void srecv_process(ckpool_t *ckp, json_t *val);

/* For emergency use only, flushes all pending ckdbq messages */
static void ckdbq_flush(sdata_t *sdata)
{
	ckmsgq_t *ckdbq = sdata->ckdbq;
	int flushed = 0;

	mutex_lock(ckdbq->lock);
	while (ckdbq->msgs) {
		ckmsg_t *msg = ckdbq->msgs;

		DL_DELETE(ckdbq->msgs, msg);
		free(msg->data);
		free(msg);
		ckdbq->messages--;
		flushed++;
	}
	mutex_unlock(ckdbq->lock);

	LOGWARNING("Flushed %d messages from ckdb queue", flushed);
}

static void stratum_loop(ckpool_t *ckp, proc_instance_t *pi)
{
	sdata_t *sdata = ckp->sdata;
	unix_msg_t *umsg = NULL;
	int ret = 0;
	char *buf;

retry:
	if (umsg) {
		Close(umsg->sockd);
		free(umsg->buf);
		dealloc(umsg);
	}

	do {
		time_t end_t;

		end_t = time(NULL);
		if (end_t - sdata->update_time >= ckp->update_interval) {
			sdata->update_time = end_t;
			if (!ckp->proxy) {
				LOGDEBUG("%ds elapsed in strat_loop, updating gbt base",
					 ckp->update_interval);
				update_base(sdata, GEN_NORMAL);
			} else if (!ckp->passthrough) {
				LOGDEBUG("%ds elapsed in strat_loop, pinging miners",
					 ckp->update_interval);
				broadcast_ping(sdata);
			}
		}

		umsg = get_unix_msg(pi);
	} while (!umsg);

	buf = umsg->buf;
	if (buf[0] == '{') {
		json_t *val = json_loads(buf, JSON_DISABLE_EOF_CHECK, NULL);

		/* This is a message for a node */
		ckmsgq_add(sdata->srecvs, val);
		goto retry;
	}
	if (cmdmatch(buf, "ping")) {
		LOGDEBUG("Stratifier received ping request");
		send_unix_msg(umsg->sockd, "pong");
		goto retry;
	}
	if (cmdmatch(buf, "stats")) {
		char *msg;

		LOGDEBUG("Stratifier received stats request");
		msg = stratifier_stats(ckp, sdata);
		send_unix_msg(umsg->sockd, msg);
		goto retry;
	}
	/* Parse API commands here to return a message to sockd */
	if (cmdmatch(buf, "clients")) {
		getclients(sdata, &umsg->sockd);
		goto retry;
	}
	if (cmdmatch(buf, "workers")) {
		getworkers(sdata, &umsg->sockd);
		goto retry;
	}
	if (cmdmatch(buf, "users")) {
		getusers(sdata, &umsg->sockd);
		goto retry;
	}
	if (cmdmatch(buf, "getclient")) {
		getclient(sdata, buf + 10, &umsg->sockd);
		goto retry;
	}
	if (cmdmatch(buf, "getuser")) {
		getuser(sdata, buf + 8, &umsg->sockd);
		goto retry;
	}
	if (cmdmatch(buf, "getworker")) {
		getworker(sdata, buf + 10, &umsg->sockd);
		goto retry;
	}
	if (cmdmatch(buf, "userclients")) {
		userclients(sdata, buf + 12, &umsg->sockd);
		goto retry;
	}
	if (cmdmatch(buf, "workerclients")) {
		workerclients(sdata, buf + 14, &umsg->sockd);
		goto retry;
	}
	if (cmdmatch(buf, "getproxy")) {
		getproxy(sdata, buf + 9, &umsg->sockd);
		goto retry;
	}
	if (cmdmatch(buf, "setproxy")) {
		setproxy(sdata, buf + 9, &umsg->sockd);
		goto retry;
	}
	if (cmdmatch(buf, "poolstats")) {
		get_poolstats(sdata, &umsg->sockd);
		goto retry;
	}
	if (cmdmatch(buf, "proxyinfo")) {
		proxyinfo(sdata, buf + 10, &umsg->sockd);
		goto retry;
	}
	if (cmdmatch(buf, "ucinfo")) {
		user_clientinfo(sdata, buf + 7, &umsg->sockd);
		goto retry;
	}
	if (cmdmatch(buf,"uptime")) {
		get_uptime(sdata, &umsg->sockd);
		goto retry;
	}
	if (cmdmatch(buf, "wcinfo")) {
		worker_clientinfo(sdata, buf + 7, &umsg->sockd);
		goto retry;
	}

	LOGDEBUG("Stratifier received request: %s", buf);
	if (cmdmatch(buf, "update")) {
		update_base(sdata, GEN_PRIORITY);
	} else if (cmdmatch(buf, "subscribe")) {
		/* Proxifier has a new subscription */
		update_subscribe(ckp, buf);
	} else if (cmdmatch(buf, "notify")) {
		/* Proxifier has a new notify ready */
		update_notify(ckp, buf);
	} else if (cmdmatch(buf, "diff")) {
		update_diff(ckp, buf);
	} else if (cmdmatch(buf, "dropclient")) {
		int64_t client_id;

		ret = sscanf(buf, "dropclient=%"PRId64, &client_id);
		if (ret < 0)
			LOGDEBUG("Stratifier failed to parse dropclient command: %s", buf);
		else
			drop_client(ckp, sdata, client_id);
	} else if (cmdmatch(buf, "reconnclient")) {
		int64_t client_id;

		ret = sscanf(buf, "reconnclient=%"PRId64, &client_id);
		if (ret < 0)
			LOGWARNING("Stratifier failed to parse reconnclient command: %s", buf);
		else
			reconnect_client_id(sdata, client_id);
	} else if (cmdmatch(buf, "dropall")) {
		drop_allclients(ckp);
	} else if (cmdmatch(buf, "block")) {
		block_solve(ckp, buf + 6);
	} else if (cmdmatch(buf, "noblock")) {
		block_reject(sdata, buf + 8);
	} else if (cmdmatch(buf, "reconnect")) {
		request_reconnect(sdata, buf);
	} else if (cmdmatch(buf, "deadproxy")) {
		dead_proxy(ckp, sdata, buf);
	} else if (cmdmatch(buf, "delproxy")) {
		del_proxy(ckp, sdata, buf);
	} else if (cmdmatch(buf, "loglevel")) {
		sscanf(buf, "loglevel=%d", &ckp->loglevel);
	} else if (cmdmatch(buf, "ckdbflush")) {
		ckdbq_flush(sdata);
	} else
		LOGWARNING("Unhandled stratifier message: %s", buf);
	goto retry;
}

static void *blockupdate(void *arg)
{
	ckpool_t *ckp = (ckpool_t *)arg;
	sdata_t *sdata = ckp->sdata;
	char hash[68];

	pthread_detach(pthread_self());
	rename_proc("blockupdate");

	while (42) {
		int ret;

		ret = generator_getbest(ckp, hash);
		switch (ret) {
			case GETBEST_NOTIFY:
				cksleep_ms(5000);
				break;
			case GETBEST_SUCCESS:
				if (strcmp(hash, sdata->lastswaphash)) {
					update_base(sdata, GEN_PRIORITY);
					break;
				}
			case GETBEST_FAILED:
			default:
				cksleep_ms(ckp->blockpoll);
		}
	}
	return NULL;
}

/* Enter holding workbase_lock and client a ref count. */
static void __fill_enonce1data(const workbase_t *wb, stratum_instance_t *client)
{
	if (wb->enonce1constlen)
		memcpy(client->enonce1bin, wb->enonce1constbin, wb->enonce1constlen);
	if (wb->enonce1varlen) {
		memcpy(client->enonce1bin + wb->enonce1constlen, &client->enonce1_64, wb->enonce1varlen);
		__bin2hex(client->enonce1var, &client->enonce1_64, wb->enonce1varlen);
	}
	__bin2hex(client->enonce1, client->enonce1bin, wb->enonce1constlen + wb->enonce1varlen);
}

/* Create a new enonce1 from the 64 bit enonce1_64 value, using only the number
 * of bytes we have to work with when we are proxying with a split nonce2.
 * When the proxy space is less than 32 bits to work with, we look for an
 * unused enonce1 value and reject clients instead if there is no space left.
 * Needs to be entered with client holding a ref count. */
static bool new_enonce1(ckpool_t *ckp, sdata_t *ckp_sdata, sdata_t *sdata, stratum_instance_t *client)
{
	proxy_t *proxy = NULL;
	uint64_t enonce1;

	if (ckp->proxy) {
		if (!ckp_sdata->proxy)
			return false;

		mutex_lock(&ckp_sdata->proxy_lock);
		proxy = sdata->subproxy;
		client->proxyid = proxy->id;
		client->subproxyid = proxy->subid;
		mutex_unlock(&ckp_sdata->proxy_lock);

		if (proxy->clients >= proxy->max_clients) {
			LOGWARNING("Proxy reached max clients %"PRId64, proxy->max_clients);
			return false;
		}
	}

	/* Still initialising */
	if (unlikely(!sdata->current_workbase))
		return false;

	/* instance_lock protects enonce1_64. Incrementing a little endian 64bit
	 * number ensures that no matter how many of the bits we take from the
	 * left depending on nonce2 length, we'll always get a changing value
	 * for every next client.*/
	ck_wlock(&ckp_sdata->instance_lock);
	enonce1 = le64toh(ckp_sdata->enonce1_64);
	enonce1++;
	client->enonce1_64 = ckp_sdata->enonce1_64 = htole64(enonce1);
	if (proxy) {
		client->proxy = proxy;
		proxy->clients++;
		proxy->bound_clients++;
		proxy->parent->combined_clients++;
	}
	ck_wunlock(&ckp_sdata->instance_lock);

	ck_rlock(&sdata->workbase_lock);
	__fill_enonce1data(sdata->current_workbase, client);
	ck_runlock(&sdata->workbase_lock);

	return true;
}

static void stratum_send_message(sdata_t *sdata, const stratum_instance_t *client, const char *msg);

/* Need to hold sdata->proxy_lock */
static proxy_t *__best_subproxy(proxy_t *proxy)
{
	proxy_t *subproxy, *best = NULL, *tmp;
	int64_t max_headroom;

	proxy->headroom = max_headroom = 0;
	HASH_ITER(sh, proxy->subproxies, subproxy, tmp) {
		int64_t subproxy_headroom;

		if (subproxy->dead)
			continue;
		if (!subproxy->sdata->current_workbase)
			continue;
		subproxy_headroom = subproxy->max_clients - subproxy->clients;

		proxy->headroom += subproxy_headroom;
		if (subproxy_headroom > max_headroom) {
			best = subproxy;
			max_headroom = subproxy_headroom;
		}
		if (best)
			break;
	}
	return best;
}

/* Choose the stratifier data for a new client. Use the main ckp_sdata except
 * in proxy mode where we find a subproxy based on the current proxy with room
 * for more clients. Signal the generator to recruit more subproxies if we are
 * running out of room. */
static sdata_t *select_sdata(ckpool_t *ckp, sdata_t *ckp_sdata, const int userid)
{
	proxy_t *global, *proxy, *tmp, *best = NULL;

	if (!ckp->proxy || ckp->passthrough)
		return ckp_sdata;

	/* Proxies are ordered by priority so first available will be the best
	 * priority */
	mutex_lock(&ckp_sdata->proxy_lock);
	best = global = ckp_sdata->proxy;

	HASH_ITER(hh, ckp_sdata->proxies, proxy, tmp) {
		if (proxy->userid < userid)
			continue;
		if (proxy->userid > userid)
			break;
		best = __best_subproxy(proxy);
		if (best)
			break;
	}
	mutex_unlock(&ckp_sdata->proxy_lock);

	if (!best) {
		if (!userid)
			LOGWARNING("Temporarily insufficient proxies to accept more clients");
		else
			LOGNOTICE("Temporarily insufficient proxies for userid %d to accept more clients", userid);
		return NULL;
	}
	if (!userid) {
		if (best->id != global->id || current_headroom(ckp_sdata, &proxy) < 2)
			generator_recruit(ckp, global->id, 1);
	} else {
		if (best_userproxy_headroom(ckp_sdata, userid) < 2)
			generator_recruit(ckp, best->id, 1);
	}
	return best->sdata;
}

static int int_from_sessionid(const char *sessionid)
{
	int ret = 0, slen;

	if (!sessionid)
		goto out;
	slen = strlen(sessionid) / 2;
	if (slen < 1 || slen > 4)
		goto out;

	if (!validhex(sessionid))
		goto out;

	sscanf(sessionid, "%x", &ret);
out:
	return ret;
}

static int userid_from_sessionid(sdata_t *sdata, const int session_id)
{
	session_t *session;
	int ret = -1;

	ck_wlock(&sdata->instance_lock);
	HASH_FIND_INT(sdata->disconnected_sessions, &session_id, session);
	if (!session)
		goto out_unlock;
	HASH_DEL(sdata->disconnected_sessions, session);
	sdata->stats.disconnected--;
	ret = session->userid;
	dealloc(session);
out_unlock:
	ck_wunlock(&sdata->instance_lock);

	if (ret != -1)
		LOGINFO("Found old session id %d for userid %d", session_id, ret);
	return ret;
}

static int userid_from_sessionip(sdata_t *sdata, const char *address)
{
	session_t *session, *tmp;
	int ret = -1;

	ck_wlock(&sdata->instance_lock);
	HASH_ITER(hh, sdata->disconnected_sessions, session, tmp) {
		if (!strcmp(session->address, address)) {
			ret = session->userid;
			break;
		}
	}
	if (ret == -1)
		goto out_unlock;
	HASH_DEL(sdata->disconnected_sessions, session);
	sdata->stats.disconnected--;
	dealloc(session);
out_unlock:
	ck_wunlock(&sdata->instance_lock);

	if (ret != -1)
		LOGINFO("Found old session address %s for userid %d", address, ret);
	return ret;
}

/* Extranonce1 must be set here. Needs to be entered with client holding a ref
 * count. */
static json_t *parse_subscribe(stratum_instance_t *client, const int64_t client_id, const json_t *params_val)
{
	ckpool_t *ckp = client->ckp;
	sdata_t *sdata, *ckp_sdata = ckp->sdata;
	int session_id = 0, userid = -1;
	bool old_match = false;
	char sessionid[12];
	int arr_size;
	json_t *ret;
	int n2len;

	if (unlikely(!json_is_array(params_val))) {
		stratum_send_message(ckp_sdata, client, "Invalid json: params not an array");
		return json_string("params not an array");
	}

	sdata = select_sdata(ckp, ckp_sdata, 0);
	if (unlikely(!ckp->node && (!sdata || !sdata->current_workbase))) {
		LOGWARNING("Failed to provide subscription due to no %s", sdata ? "current workbase" : "sdata");
		stratum_send_message(ckp_sdata, client, "Pool Initialising");
		return json_string("Initialising");
	}

	arr_size = json_array_size(params_val);
	/* NOTE useragent is NULL prior to this so should not be used in code
	 * till after this point */
	if (arr_size > 0) {
		const char *buf;

		buf = json_string_value(json_array_get(params_val, 0));
		if (buf && strlen(buf))
			client->useragent = strdup(buf);
		else
			client->useragent = ckzalloc(1); // Set to ""
		if (arr_size > 1) {
			/* This would be the session id for reconnect, it will
			 * not work for clients on a proxied connection. */
			buf = json_string_value(json_array_get(params_val, 1));
			session_id = int_from_sessionid(buf);
			LOGDEBUG("Found old session id %d", session_id);
		}
		if (!ckp->proxy && session_id && !passthrough_subclient(client_id)) {
			if ((client->enonce1_64 = disconnected_sessionid_exists(sdata, session_id, client_id))) {
				sprintf(client->enonce1, "%016lx", client->enonce1_64);
				old_match = true;

				ck_rlock(&ckp_sdata->workbase_lock);
				__fill_enonce1data(sdata->current_workbase, client);
				ck_runlock(&ckp_sdata->workbase_lock);
			}
		}
	} else
		client->useragent = ckzalloc(1);

	/* Whitelist cgminer based clients to receive stratum messages */
	if (strcasestr(client->useragent, "gminer"))
		client->messages = true;

	/* We got what we needed */
	if (ckp->node)
		return NULL;

	if (ckp->proxy) {
		/* Use the session_id to tell us which user this was.
			* If it's not available, see if there's an IP address
			* which matches a recently disconnected session. */
		if (session_id)
			userid = userid_from_sessionid(ckp_sdata, session_id);
		if (userid == -1)
			userid = userid_from_sessionip(ckp_sdata, client->address);
		if (userid != -1) {
			sdata_t *user_sdata = select_sdata(ckp, ckp_sdata, userid);

			if (user_sdata)
				sdata = user_sdata;
		}
	}

	client->sdata = sdata;
	if (ckp->proxy) {
		LOGINFO("Current %d, selecting proxy %d:%d for client %s", ckp_sdata->proxy->id,
			sdata->subproxy->id, sdata->subproxy->subid, client->identity);
	}

	if (!old_match) {
		/* Create a new extranonce1 based on a uint64_t pointer */
		if (!new_enonce1(ckp, ckp_sdata, sdata, client)) {
			stratum_send_message(sdata, client, "Pool full of clients");
			client->reject = 3;
			return json_string("proxy full");
		}
		LOGINFO("Set new subscription %s to new enonce1 %lx string %s", client->identity,
			client->enonce1_64, client->enonce1);
	} else {
		LOGINFO("Set new subscription %s to old matched enonce1 %lx string %s",
			client->identity, client->enonce1_64, client->enonce1);
	}

	/* Workbases will exist if sdata->current_workbase is not NULL */
	ck_rlock(&sdata->workbase_lock);
	n2len = sdata->workbases->enonce2varlen;
	sprintf(sessionid, "%08x", client->session_id);
	JSON_CPACK(ret, "[[[s,s]],s,i]", "mining.notify", sessionid, client->enonce1,
			n2len);
	ck_runlock(&sdata->workbase_lock);

	client->subscribed = true;

	return ret;
}

static double dsps_from_key(json_t *val, const char *key)
{
	char *string, *endptr;
	double ret = 0;

	json_get_string(&string, val, key);
	if (!string)
		return ret;
	ret = strtod(string, &endptr) / nonces;
	if (endptr) {
		switch (endptr[0]) {
			case 'E':
				ret *= (double)1000;
			case 'P':
				ret *= (double)1000;
			case 'T':
				ret *= (double)1000;
			case 'G':
				ret *= (double)1000;
			case 'M':
				ret *= (double)1000;
			case 'K':
				ret *= (double)1000;
			default:
				break;
		}
	}
	free(string);
	return ret;
}

static void decay_client(stratum_instance_t *client, double diff, tv_t *now_t)
{
	double tdiff = sane_tdiff(now_t, &client->last_decay);

	decay_time(&client->dsps1, diff, tdiff, MIN1);
	decay_time(&client->dsps5, diff, tdiff, MIN5);
	decay_time(&client->dsps60, diff, tdiff, HOUR);
	decay_time(&client->dsps1440, diff, tdiff, DAY);
	decay_time(&client->dsps10080, diff, tdiff, WEEK);
	copy_tv(&client->last_decay, now_t);
}

static void decay_worker(worker_instance_t *worker, double diff, tv_t *now_t)
{
	double tdiff = sane_tdiff(now_t, &worker->last_decay);

	decay_time(&worker->dsps1, diff, tdiff, MIN1);
	decay_time(&worker->dsps5, diff, tdiff, MIN5);
	decay_time(&worker->dsps60, diff, tdiff, HOUR);
	decay_time(&worker->dsps1440, diff, tdiff, DAY);
	decay_time(&worker->dsps10080, diff, tdiff, WEEK);
	copy_tv(&worker->last_decay, now_t);
}

static void decay_user(user_instance_t *user, double diff, tv_t *now_t)
{
	double tdiff = sane_tdiff(now_t, &user->last_decay);

	decay_time(&user->dsps1, diff, tdiff, MIN1);
	decay_time(&user->dsps5, diff, tdiff, MIN5);
	decay_time(&user->dsps60, diff, tdiff, HOUR);
	decay_time(&user->dsps1440, diff, tdiff, DAY);
	decay_time(&user->dsps10080, diff, tdiff, WEEK);
	copy_tv(&user->last_decay, now_t);
}

/* Enter holding a reference count */
static void read_userstats(ckpool_t *ckp, user_instance_t *user)
{
	int tvsec_diff = 0, ret;
	char s[512];
	json_t *val;
	FILE *fp;
	tv_t now;

	snprintf(s, 511, "%s/users/%s", ckp->logdir, user->username);
	fp = fopen(s, "re");
	if (!fp) {
		LOGINFO("User %s does not have a logfile to read", user->username);
		return;
	}
	memset(s, 0, 512);
	ret = fread(s, 1, 511, fp);
	fclose(fp);
	if (ret < 1) {
		LOGINFO("Failed to read user %s logfile", user->username);
		return;
	}
	val = json_loads(s, 0, NULL);
	if (!val) {
		LOGINFO("Failed to json decode user %s logfile: %s", user->username, s);
		return;
	}

	tv_time(&now);
	copy_tv(&user->last_share, &now);
	copy_tv(&user->last_decay, &now);
	user->dsps1 = dsps_from_key(val, "hashrate1m");
	user->dsps5 = dsps_from_key(val, "hashrate5m");
	user->dsps60 = dsps_from_key(val, "hashrate1hr");
	user->dsps1440 = dsps_from_key(val, "hashrate1d");
	user->dsps10080 = dsps_from_key(val, "hashrate7d");
	json_get_int64(&user->last_update.tv_sec, val, "lastupdate");
	json_get_int64(&user->shares, val, "shares");
	json_get_double(&user->best_diff, val, "bestshare");
	json_get_int64(&user->best_ever, val, "bestever");
	if (user->best_diff > user->best_ever)
		user->best_ever = user->best_diff;
	LOGINFO("Successfully read user %s stats %f %f %f %f %f %f %ld", user->username,
		user->dsps1, user->dsps5, user->dsps60, user->dsps1440,
		user->dsps10080, user->best_diff, user->best_ever);
	json_decref(val);
	if (user->last_update.tv_sec)
		tvsec_diff = now.tv_sec - user->last_update.tv_sec - 60;
	if (tvsec_diff > 60) {
		LOGINFO("Old user stats indicate not logged for %d seconds, decaying stats",
			tvsec_diff);
		decay_user(user, 0, &now);
	}
}

/* Enter holding a reference count */
static void read_workerstats(ckpool_t *ckp, worker_instance_t *worker)
{
	int tvsec_diff = 0, ret;
	char s[512];
	json_t *val;
	FILE *fp;
	tv_t now;

	snprintf(s, 511, "%s/workers/%s", ckp->logdir, worker->workername);
	fp = fopen(s, "re");
	if (!fp) {
		LOGINFO("Worker %s does not have a logfile to read", worker->workername);
		return;
	}
	memset(s, 0, 512);
	ret = fread(s, 1, 511, fp);
	fclose(fp);
	if (ret < 1) {
		LOGINFO("Failed to read worker %s logfile", worker->workername);
		return;
	}
	val = json_loads(s, 0, NULL);
	if (!val) {
		LOGINFO("Failed to json decode worker %s logfile: %s", worker->workername, s);
		return;
	}

	tv_time(&now);
	copy_tv(&worker->last_share, &now);
	copy_tv(&worker->last_decay, &now);
	worker->dsps1 = dsps_from_key(val, "hashrate1m");
	worker->dsps5 = dsps_from_key(val, "hashrate5m");
	worker->dsps60 = dsps_from_key(val, "hashrate1hr");
	worker->dsps1440 = dsps_from_key(val, "hashrate1d");
	worker->dsps10080 = dsps_from_key(val, "hashrate7d");
	json_get_double(&worker->best_diff, val, "bestshare");
	json_get_int64(&worker->best_ever, val, "bestever");
	if (worker->best_diff > worker->best_ever)
		worker->best_ever = worker->best_diff;
	json_get_int64(&worker->last_update.tv_sec, val, "lastupdate");
	json_get_int64(&worker->shares, val, "shares");
	LOGINFO("Successfully read worker %s stats %f %f %f %f %f %ld", worker->workername,
		worker->dsps1, worker->dsps5, worker->dsps60, worker->dsps1440, worker->best_diff, worker->best_ever);
	json_decref(val);
	if (worker->last_update.tv_sec)
		tvsec_diff = now.tv_sec - worker->last_update.tv_sec - 60;
	if (tvsec_diff > 60) {
		LOGINFO("Old worker stats indicate not logged for %d seconds, decaying stats",
			tvsec_diff);
		decay_worker(worker, 0, &now);
	}
}

#define DEFAULT_AUTH_BACKOFF	(3)  /* Set initial backoff to 3 seconds */

static user_instance_t *__create_user(sdata_t *sdata, const char *username)
{
	user_instance_t *user = ckzalloc(sizeof(user_instance_t));

	user->auth_backoff = DEFAULT_AUTH_BACKOFF;
	strcpy(user->username, username);
	user->id = ++sdata->user_instance_id;
	HASH_ADD_STR(sdata->user_instances, username, user);
	return user;
}


/* Find user by username or create one if it doesn't already exist */
static user_instance_t *get_create_user(ckpool_t *ckp, sdata_t *sdata, const char *username, bool *new_user)
{
	user_instance_t *user;

	ck_wlock(&sdata->instance_lock);
	HASH_FIND_STR(sdata->user_instances, username, user);
	if (unlikely(!user)) {
		user = __create_user(sdata, username);
		*new_user = true;
	}
	ck_wunlock(&sdata->instance_lock);

	if (CKP_STANDALONE(ckp) && *new_user)
		read_userstats(ckp, user);

	return user;
}

static user_instance_t *get_user(sdata_t *sdata, const char *username)
{
	bool dummy = false;

	return get_create_user(sdata->ckp, sdata, username, &dummy);
}

static worker_instance_t *__create_worker(user_instance_t *user, const char *workername)
{
	worker_instance_t *worker = ckzalloc(sizeof(worker_instance_t));

	worker->workername = strdup(workername);
	worker->user_instance = user;
	DL_APPEND(user->worker_instances, worker);
	worker->start_time = time(NULL);
	return worker;
}

static worker_instance_t *__get_worker(user_instance_t *user, const char *workername)
{
	worker_instance_t *worker = NULL, *tmp;

	DL_FOREACH(user->worker_instances, tmp) {
		if (!safecmp(workername, tmp->workername)) {
			worker = tmp;
			break;
		}
	}
	return worker;
}

/* Find worker amongst a user's workers by workername or create one if it
 * doesn't yet exist. */
static worker_instance_t *get_create_worker(ckpool_t *ckp, sdata_t *sdata, user_instance_t *user,
					    const char *workername, bool *new_worker)
{
	worker_instance_t *worker;

	ck_wlock(&sdata->instance_lock);
	worker = __get_worker(user, workername);
	if (!worker) {
		worker = __create_worker(user, workername);
		*new_worker = true;
	}
	ck_wunlock(&sdata->instance_lock);

	if (CKP_STANDALONE(ckp) && *new_worker)
		read_workerstats(ckp, worker);

	return worker;
}

static worker_instance_t *get_worker(sdata_t *sdata, user_instance_t *user, const char *workername)
{
	bool dummy = false;

	return get_create_worker(sdata->ckp, sdata, user, workername, &dummy);
}

/* Braindead check to see if this btcaddress is an M of N script address which
 * is currently unsupported as a generation address. */
static bool script_address(const char *btcaddress)
{
	return btcaddress[0] == '3';
}


/* This simply strips off the first part of the workername and matches it to a
 * user or creates a new one. Needs to be entered with client holding a ref
 * count. */
static user_instance_t *generate_user(ckpool_t *ckp, stratum_instance_t *client,
				      const char *workername)
{
	char *base_username = strdupa(workername), *username;
	bool new_user = false, new_worker = false;
	sdata_t *sdata = ckp->sdata;
	worker_instance_t *worker;
	user_instance_t *user;
	int len;

	username = strsep(&base_username, "._");
	if (!username || !strlen(username))
		username = base_username;
	len = strlen(username);
	if (unlikely(len > 127))
		username[127] = '\0';

	user = get_create_user(ckp, sdata, username, &new_user);
	worker = get_create_worker(ckp, sdata, user, workername, &new_worker);

	/* Create one worker instance for combined data from workers of the
	 * same name */
	ck_wlock(&sdata->instance_lock);
	client->user_instance = user;
	client->worker_instance = worker;
	DL_APPEND(user->clients, client);
	__inc_worker(sdata,user, worker);
	ck_wunlock(&sdata->instance_lock);

<<<<<<< HEAD
	if (!ckp->proxy && (new_user || !user->btcaddress) && (len > 26 && len < 35)) {
		/* Is this a btc address based username? */
		if (test_address(ckp, username)) {
			user->btcaddress = true;
			if (script_address(username)) {
				user->txnlen = 23;
				address_to_scripttxn(user->txnbin, username);
			} else {
				user->txnlen = 25;
				address_to_pubkeytxn(user->txnbin, username);
			}
		}
	}
=======
	/* Is this a btc address based username? */
	if (!ckp->proxy && (new_user || !user->btcaddress) && (len > 26 && len < 35))
		user->btcaddress = generator_checkaddr(ckp, username);
>>>>>>> c8af7e3a
	if (new_user) {
		LOGNOTICE("Added new user %s%s", username, user->btcaddress ?
			  " as address based registration" : "");
	}

	return user;
}

static void set_worker_mindiff(ckpool_t *ckp, const char *workername, int mindiff)
{
	stratum_instance_t *client;
	sdata_t *sdata = ckp->sdata;
	worker_instance_t *worker;
	user_instance_t *user;

	/* Find the user first */
	user = user_by_workername(sdata, workername);

	/* Then find the matching worker user */
	worker = get_worker(sdata, user, workername);

	if (mindiff < 1) {
		if (likely(!mindiff)) {
			worker->mindiff = 0;
			return;
		}
		LOGINFO("Worker %s requested invalid diff %d", worker->workername, mindiff);
		return;
	}
	if (mindiff < ckp->mindiff)
		mindiff = ckp->mindiff;
	if (mindiff == worker->mindiff)
		return;
	worker->mindiff = mindiff;

	/* Iterate over all the workers from this user to find any with the
	 * matching worker that are currently live and send them a new diff
	 * if we can. Otherwise it will only act as a clamp on next share
	 * submission. */
	ck_rlock(&sdata->instance_lock);
	DL_FOREACH(user->clients, client) {
		if (client->worker_instance != worker)
			continue;
		/* Per connection suggest diff overrides worker mindiff ugh */
		if (mindiff < client->suggest_diff)
			continue;
		if (mindiff == client->diff)
			continue;
		client->diff_change_job_id = sdata->workbase_id + 1;
		client->old_diff = client->diff;
		client->diff = mindiff;
		stratum_send_diff(sdata, client);
	}
	ck_runlock(&sdata->instance_lock);
}

static void parse_worker_diffs(ckpool_t *ckp, json_t *worker_array)
{
	json_t *worker_entry;
	char *workername;
	size_t index;
	int mindiff;

	json_array_foreach(worker_array, index, worker_entry) {
		json_get_string(&workername, worker_entry, "workername");
		json_get_int(&mindiff, worker_entry, "difficultydefault");
		set_worker_mindiff(ckp, workername, mindiff);
	}
}

/* Send this to the database and parse the response to authorise a user
 * and get SUID parameters back. We don't add these requests to the sdata->ckdbqueue
 * since we have to wait for the response but this is done from the authoriser
 * thread so it won't hold anything up but other authorisations. Needs to be
 * entered with client holding a ref count. */
static int send_recv_auth(stratum_instance_t *client)
{
	user_instance_t *user = client->user_instance;
	ckpool_t *ckp = client->ckp;
	sdata_t *sdata = ckp->sdata;
	char *buf = NULL, *json_msg;
	bool contended = false;
	size_t responselen = 0;
	char cdfield[64];
	int ret = 1;
	json_t *val;
	ts_t now;

	ts_realtime(&now);
	sprintf(cdfield, "%lu,%lu", now.tv_sec, now.tv_nsec);

	val = json_object();
	json_set_string(val, "username", user->username);
	json_set_string(val, "workername", client->workername);
	json_set_string(val, "poolinstance", ckp->name);
	json_set_string(val, "useragent", client->useragent);
	json_set_int(val, "clientid", client->id);
	json_set_string(val,"enonce1", client->enonce1);
	json_set_bool(val, "preauth", false);
	json_set_string(val, "createdate", cdfield);
	json_set_string(val, "createby", "code");
	json_set_string(val, "createcode", __func__);
	json_set_string(val, "createinet", client->address);
	if (user->btcaddress)
		json_msg = ckdb_msg(ckp, sdata, val, ID_ADDRAUTH);
	else
		json_msg = ckdb_msg(ckp, sdata, val, ID_AUTH);
	if (unlikely(!json_msg)) {
		LOGWARNING("Failed to dump json in send_recv_auth");
		goto out;
	}

	/* We want responses from ckdb serialised and not interleaved with
	 * other requests. Wait up to 3 seconds for exclusive access to ckdb
	 * and if we don't receive it treat it as a delayed auth if possible */
	if (likely(!mutex_timedlock(&sdata->ckdb_lock, 3))) {
		buf = ckdb_msg_call(ckp, json_msg);
		mutex_unlock(&sdata->ckdb_lock);
	} else
		contended = true;

	free(json_msg);
	/* Leave ample room for response based on buf length */
	if (likely(buf))
		responselen = strlen(buf);
	if (likely(responselen > 0)) {
		char *cmd = NULL, *secondaryuserid = NULL, *response;
		json_error_t err_val;
		json_t *val = NULL;
		int offset = 0;

		LOGINFO("Got ckdb response: %s", buf);
		response = alloca(responselen);
		memset(response, 0, responselen);
		if (unlikely(sscanf(buf, "%*d.%*d.%c%n", response, &offset) < 1)) {
			LOGWARNING("Got1 unparseable ckdb auth response: %s", buf);
			goto out_fail;
		}
		strcpy(response+1, buf+offset);
		if (!strchr(response, '=')) {
			if (cmdmatch(response, "failed"))
				goto out;
			LOGWARNING("Got2 unparseable ckdb auth response: %s", buf);
			goto out_fail;
		}
		cmd = response;
		strsep(&cmd, "=");
		LOGINFO("User %s Worker %s got auth response: %s  cmd: %s",
			user->username, client->workername,
			response, cmd);
		val = json_loads(cmd, 0, &err_val);
		if (unlikely(!val))
			LOGWARNING("AUTH JSON decode failed(%d): %s", err_val.line, err_val.text);
		else {
			json_t *worker_array = json_object_get(val, "workers");

			json_get_string(&secondaryuserid, val, "secondaryuserid");
			parse_worker_diffs(ckp, worker_array);
			user->auth_time = time(NULL);
		}
		if (secondaryuserid && (!safecmp(response, "ok.authorise") ||
					!safecmp(response, "ok.addrauth"))) {
			if (!user->secondaryuserid)
				user->secondaryuserid = secondaryuserid;
			else
				dealloc(secondaryuserid);
			ret = 0;
		}
		if (likely(val))
			json_decref(val);
		goto out;
	}
	if (contended)
		LOGWARNING("Prolonged lock contention for ckdb while trying to authorise");
	else {
		if (!sdata->ckdb_offline)
			LOGWARNING("Got no auth response from ckdb :(");
		else
			LOGNOTICE("No auth response for %s from offline ckdb", user->username);
	}
out_fail:
	ret = -1;
out:
	free(buf);
	return ret;
}

/* For sending auths to ckdb after we've already decided we can authorise
 * these clients while ckdb is offline, based on an existing client of the
 * same username already having been authorised. Needs to be entered with
 * client holding a ref count. */
static void queue_delayed_auth(stratum_instance_t *client)
{
	ckpool_t *ckp = client->ckp;
	char cdfield[64];
	json_t *val;
	ts_t now;

	ts_realtime(&now);
	sprintf(cdfield, "%lu,%lu", now.tv_sec, now.tv_nsec);

	JSON_CPACK(val, "{ss,ss,ss,ss,sI,ss,sb,ss,ss,ss,ss}",
			"username", client->user_instance->username,
			"workername", client->workername,
			"poolinstance", ckp->name,
			"useragent", client->useragent,
			"clientid", client->id,
			"enonce1", client->enonce1,
			"preauth", true,
			"createdate", cdfield,
			"createby", "code",
			"createcode", __func__,
			"createinet", client->address);
	ckdbq_add(ckp, ID_AUTH, val);
}

static void check_global_user(ckpool_t *ckp, user_instance_t *user, stratum_instance_t *client)
{
	sdata_t *sdata = ckp->sdata;
	proxy_t *proxy = best_proxy(sdata);
	int proxyid = proxy->id;
	char buf[256];

	sprintf(buf, "globaluser=%d:%d:%"PRId64":%s,%s", proxyid, user->id, client->id,
		user->username, client->password);
	send_proc(ckp->generator,buf);
}

/* Manage the response to auth, client must hold ref */
static void client_auth(ckpool_t *ckp, stratum_instance_t *client, user_instance_t *user,
			const bool ret)
{
	if (ret) {
		client->authorised = ret;
		user->authorised = ret;
		if (ckp->proxy) {
			LOGNOTICE("Authorised client %s to proxy %d:%d, worker %s as user %s",
				  client->identity, client->proxyid, client->subproxyid,
			          client->workername, user->username);
			if (ckp->userproxy)
				check_global_user(ckp, user, client);
		} else {
			LOGNOTICE("Authorised client %s worker %s as user %s",
				  client->identity, client->workername, user->username);
		}
		user->failed_authtime = 0;
		user->auth_backoff = DEFAULT_AUTH_BACKOFF; /* Reset auth backoff time */
		user->throttled = false;
	} else {
		LOGNOTICE("Client %s %s worker %s failed to authorise as user %s",
			  client->identity, client->address, client->workername,
		          user->username);
		user->failed_authtime = time(NULL);
		user->auth_backoff <<= 1;
		/* Cap backoff time to 10 mins */
		if (user->auth_backoff > 600)
			user->auth_backoff = 600;
		client->reject = 3;
	}
	/* We can set this outside of lock safely */
	client->authorising = false;
}

static json_t *__user_notify(const workbase_t *wb, const user_instance_t *user, const bool clean);

static void __update_solo_client(sdata_t *sdata, stratum_instance_t *client, user_instance_t *user_instance)
{
	json_t *json_msg;

	json_msg = __user_notify(sdata->current_workbase, user_instance, true);
	stratum_add_send(sdata, json_msg, client->id, SM_UPDATE);
}

/* Needs to be entered with client holding a ref count. */
static json_t *parse_authorise(stratum_instance_t *client, const json_t *params_val,
			       json_t **err_val, int *errnum)
{
	user_instance_t *user;
	ckpool_t *ckp = client->ckp;
	const char *buf, *pass;
	bool ret = false;
	int arr_size;
	ts_t now;

	if (unlikely(!json_is_array(params_val))) {
		*err_val = json_string("params not an array");
		goto out;
	}
	arr_size = json_array_size(params_val);
	if (unlikely(arr_size < 1)) {
		*err_val = json_string("params missing array entries");
		goto out;
	}
	if (unlikely(!client->useragent)) {
		*err_val = json_string("Failed subscription");
		goto out;
	}
	buf = json_string_value(json_array_get(params_val, 0));
	if (!buf) {
		*err_val = json_string("Invalid workername parameter");
		goto out;
	}
	if (!strlen(buf)) {
		*err_val = json_string("Empty workername parameter");
		goto out;
	}
	if (!memcmp(buf, ".", 1) || !memcmp(buf, "_", 1)) {
		*err_val = json_string("Empty username parameter");
		goto out;
	}
	if (strchr(buf, '/')) {
		*err_val = json_string("Invalid character in username");
		goto out;
	}
	pass = json_string_value(json_array_get(params_val, 1));
	user = generate_user(ckp, client, buf);
	client->user_id = user->id;
	ts_realtime(&now);
	client->start_time = now.tv_sec;
	/* NOTE workername is NULL prior to this so should not be used in code
	 * till after this point */
	client->workername = strdup(buf);
	if (pass)
		client->password = strndup(pass, 64);
	else
		client->password = strdup("");
	if (user->failed_authtime) {
		time_t now_t = time(NULL);

		if (now_t < user->failed_authtime + user->auth_backoff) {
			if (!user->throttled) {
				user->throttled = true;
				LOGNOTICE("Client %s %s worker %s rate limited due to failed auth attempts",
					  client->identity, client->address, buf);
			} else{
				LOGINFO("Client %s %s worker %s rate limited due to failed auth attempts",
					client->identity, client->address, buf);
			}
			client->dropped = true;
			goto out;
		}
	}
	if (CKP_STANDALONE(ckp)) {
		if (!ckp->btcsolo || client->user_instance->btcaddress)
			ret = true;
	} else {
		/* Preauth workers for the first 10 minutes after the user is
		 * first authorised by ckdb to avoid floods of worker auths.
		 * *errnum is implied zero already so ret will be set true */
		if (!user->auth_time || time(NULL) - user->auth_time > 600)
			*errnum = send_recv_auth(client);
		if (!*errnum)
			ret = true;
		else if (*errnum < 0 && user->secondaryuserid) {
			/* This user has already been authorised but ckdb is
			 * offline so we assume they already exist but add the
			 * auth request to the queued messages. */
			queue_delayed_auth(client);
			ret = true;
		}
	}

	/* We do the preauth etc. in remote mode, and leave final auth to
	 * upstream pool to complete. */
	if (!ckp->remote)
		client_auth(ckp, client, user, ret);
out:
	if (ckp->btcsolo && ret) {
		sdata_t *sdata = ckp->sdata;

		/* recursive lock, grab instance first then workbase */
		ck_wlock(&sdata->instance_lock);
		ck_rlock(&sdata->workbase_lock);
		__generate_userwb(sdata, sdata->current_workbase, user);
		__update_solo_client(sdata, client, user);
		ck_runlock(&sdata->workbase_lock);
		ck_wunlock(&sdata->instance_lock);

		stratum_send_diff(sdata, client);
	}
	return json_boolean(ret);
}

/* Needs to be entered with client holding a ref count. */
static void stratum_send_diff(sdata_t *sdata, const stratum_instance_t *client)
{
	json_t *json_msg;

	JSON_CPACK(json_msg, "{s[I]soss}", "params", client->diff, "id", json_null(),
			     "method", "mining.set_difficulty");
	stratum_add_send(sdata, json_msg, client->id, SM_DIFF);
}

/* Needs to be entered with client holding a ref count. */
static void stratum_send_message(sdata_t *sdata, const stratum_instance_t *client, const char *msg)
{
	json_t *json_msg;

	/* Only send messages to whitelisted clients */
	if (!client->messages)
		return;
	JSON_CPACK(json_msg, "{sosss[s]}", "id", json_null(), "method", "client.show_message",
			     "params", msg);
	stratum_add_send(sdata, json_msg, client->id, SM_MSG);
}

static double time_bias(const double tdiff, const double period)
{
	double dexp = tdiff / period;

	/* Sanity check to prevent silly numbers for double accuracy **/
	if (unlikely(dexp > 36))
		dexp = 36;
	return 1.0 - 1.0 / exp(dexp);
}

/* Needs to be entered with client holding a ref count. */
static void add_submit(ckpool_t *ckp, stratum_instance_t *client, const double diff, const bool valid,
		       const bool submit)
{
	sdata_t *ckp_sdata = ckp->sdata, *sdata = client->sdata;
	worker_instance_t *worker = client->worker_instance;
	double tdiff, bdiff, dsps, drr, network_diff, bias;
	user_instance_t *user = client->user_instance;
	int64_t next_blockid, optimal, mindiff;
	tv_t now_t;

	mutex_lock(&ckp_sdata->stats_lock);
	if (valid) {
		ckp_sdata->stats.unaccounted_shares++;
		ckp_sdata->stats.unaccounted_diff_shares += diff;
	} else
		ckp_sdata->stats.unaccounted_rejects += diff;
	mutex_unlock(&ckp_sdata->stats_lock);

	/* Count only accepted and stale rejects in diff calculation. */
	if (valid) {
		worker->shares += diff;
		user->shares += diff;
	} else if (!submit)
		return;

	tv_time(&now_t);

	ck_rlock(&sdata->workbase_lock);
	next_blockid = sdata->workbase_id + 1;
	if (ckp->proxy)
		network_diff = sdata->current_workbase->diff;
	else
		network_diff = sdata->current_workbase->network_diff;
	ck_runlock(&sdata->workbase_lock);

	if (unlikely(!client->first_share.tv_sec)) {
		copy_tv(&client->first_share, &now_t);
		copy_tv(&client->ldc, &now_t);
	}

	decay_client(client, diff, &now_t);
	copy_tv(&client->last_share, &now_t);

	decay_worker(worker, diff, &now_t);
	copy_tv(&worker->last_share, &now_t);
	worker->idle = false;

	decay_user(user, diff, &now_t);
	copy_tv(&user->last_share, &now_t);
	client->idle = false;

	/* Once we've updated user/client statistics in node mode, we can't
	 * alter diff ourselves. */
	if (ckp->node)
		return;

	client->ssdc++;
	bdiff = sane_tdiff(&now_t, &client->first_share);
	bias = time_bias(bdiff, 300);
	tdiff = sane_tdiff(&now_t, &client->ldc);

	/* Check the difficulty every 240 seconds or as many shares as we
	 * should have had in that time, whichever comes first. */
	if (client->ssdc < 72 && tdiff < 240)
		return;

	if (diff != client->diff) {
		client->ssdc = 0;
		return;
	}

	/* Diff rate ratio */
	dsps = client->dsps5 / bias;
	drr = dsps / (double)client->diff;

	/* Optimal rate product is 0.3, allow some hysteresis. */
	if (drr > 0.15 && drr < 0.4)
		return;

	/* Client suggest diff overrides worker mindiff */
	if (client->suggest_diff)
		mindiff = client->suggest_diff;
	else
		mindiff = worker->mindiff;
	/* Allow slightly lower diffs when users choose their own mindiff */
	if (mindiff) {
		if (drr < 0.5)
			return;
		optimal = lround(dsps * 2.4);
	} else
		optimal = lround(dsps * 3.33);

	/* Clamp to mindiff ~ network_diff */

	/* Set to higher of pool mindiff and optimal */
	optimal = MAX(optimal, ckp->mindiff);

	/* Set to higher of optimal and user chosen diff */
	optimal = MAX(optimal, mindiff);

	/* Set to lower of optimal and pool maxdiff */
	if (ckp->maxdiff)
		optimal = MIN(optimal, ckp->maxdiff);

	/* Set to lower of optimal and network_diff */
	optimal = MIN(optimal, network_diff);

	if (client->diff == optimal)
		return;

	/* If this is the first share in a change, reset the last diff change
	 * to make sure the client hasn't just fallen back after a leave of
	 * absence */
	if (optimal < client->diff && client->ssdc == 1) {
		copy_tv(&client->ldc, &now_t);
		return;
	}

	client->ssdc = 0;

	LOGINFO("Client %s biased dsps %.2f dsps %.2f drr %.2f adjust diff from %"PRId64" to: %"PRId64" ",
		client->identity, dsps, client->dsps5, drr, client->diff, optimal);

	copy_tv(&client->ldc, &now_t);
	client->diff_change_job_id = next_blockid;
	client->old_diff = client->diff;
	client->diff = optimal;
	stratum_send_diff(sdata, client);
}

/* We should already be holding the workbase_lock. Needs to be entered with
 * client holding a ref count. */
static void
test_blocksolve(const stratum_instance_t *client, const workbase_t *wb, const uchar *data,
		const uchar *hash, const double diff, const char *coinbase, int cblen,
		const char *nonce2, const char *nonce, const uint32_t ntime32, const bool stale)
{
	char blockhash[68], cdfield[64];
	sdata_t *sdata = client->sdata;
	json_t *val = NULL, *val_copy;
	ckpool_t *ckp = wb->ckp;
	ckmsg_t *block_ckmsg;
	uchar swap32[32];
	ts_t ts_now;

	/* Submit anything over 99.9% of the diff in case of rounding errors */
	if (diff < sdata->current_workbase->network_diff * 0.999)
		return;

	LOGWARNING("Possible %sblock solve diff %lf !", stale ? "stale share " : "", diff);
	/* Can't submit a block in proxy mode without the transactions */
	if (!ckp->node && wb->proxy)
		return;

	ts_realtime(&ts_now);
	sprintf(cdfield, "%lu,%lu", ts_now.tv_sec, ts_now.tv_nsec);

	process_block(ckp, wb, coinbase, cblen, data, hash, swap32, blockhash);
	send_node_block(sdata, client->enonce1, nonce, nonce2, ntime32, wb->id,
			diff, client->id);

	JSON_CPACK(val, "{si,ss,ss,sI,ss,ss,sI,ss,ss,ss,sI,sf,ss,ss,ss,ss}",
			"height", wb->height,
			"blockhash", blockhash,
			"confirmed", "n",
			"workinfoid", wb->id,
			"username", client->user_instance->username,
			"workername", client->workername,
			"clientid", client->id,
			"enonce1", client->enonce1,
			"nonce2", nonce2,
			"nonce", nonce,
			"reward", wb->coinbasevalue,
		        "diff", diff,
			"createdate", cdfield,
			"createby", "code",
			"createcode", __func__,
			"createinet", ckp->serverurl[client->server]);
	val_copy = json_deep_copy(val);
	block_ckmsg = ckalloc(sizeof(ckmsg_t));
	block_ckmsg->data = val_copy;

	mutex_lock(&sdata->block_lock);
	DL_APPEND(sdata->block_solves, block_ckmsg);
	mutex_unlock(&sdata->block_lock);

	if (ckp->remote) {
		char *buf;

		json_set_string(val, "name", ckp->name);
		json_set_int(val, "cblen", cblen);
		buf = bin2hex(coinbase, cblen);
		json_set_string(val, "coinbasehex", buf);
		free(buf);
		buf = bin2hex(data, 80);
		json_set_string(val, "swaphex", buf);
		free(buf);
		upstream_json_msgtype(ckp, val, SM_BLOCK);
	} else
		ckdbq_add(ckp, ID_BLOCK, val);
}

/* Entered with instance_lock held */
static inline uchar *__user_coinb2(const stratum_instance_t *client, const workbase_t *wb, int *cb2len)
{
	struct userwb *userwb;
	int64_t id;

	if (!client->ckp->btcsolo)
		goto out_nouserwb;

	id = wb->id;
	HASH_FIND_I64(client->user_instance->userwbs, &id, userwb);
	if (unlikely(!userwb))
		goto out_nouserwb;
	*cb2len = userwb->coinb2len;
	return userwb->coinb2bin;

out_nouserwb:
	*cb2len = wb->coinb2len;
	return wb->coinb2bin;
}

/* Needs to be entered with client holding a ref count. */
<<<<<<< HEAD
static double submission_diff(sdata_t *sdata, const stratum_instance_t *client, const workbase_t *wb, const char *nonce2,
			      const uint32_t ntime32, const char *nonce, uchar *hash)
=======
static double submission_diff(const stratum_instance_t *client, const workbase_t *wb, const char *nonce2,
			      const uint32_t ntime32, const char *nonce, uchar *hash, const bool stale)
>>>>>>> c8af7e3a
{
	unsigned char merkle_root[32], merkle_sha[64];
	uint32_t *data32, *swap32, benonce32;
	char *coinbase, data[80];
	uchar swap[80], hash1[32];
	int cblen, i, cb2len;
	uchar *coinb2bin;
	double ret;

	/* Leave enough room for 25 byte generation address + length counter */
	coinbase = alloca(wb->coinb1len + wb->enonce1constlen + wb->enonce1varlen + wb->enonce2varlen + wb->coinb2len + 26 + wb->coinb3len);
	memcpy(coinbase, wb->coinb1bin, wb->coinb1len);
	cblen = wb->coinb1len;
	memcpy(coinbase + cblen, &client->enonce1bin, wb->enonce1constlen + wb->enonce1varlen);
	cblen += wb->enonce1constlen + wb->enonce1varlen;
	hex2bin(coinbase + cblen, nonce2, wb->enonce2varlen);
	cblen += wb->enonce2varlen;

	ck_rlock(&sdata->instance_lock);
	coinb2bin = __user_coinb2(client, wb, &cb2len);
	memcpy(coinbase + cblen, coinb2bin, cb2len);
	ck_runlock(&sdata->instance_lock);

	cblen += cb2len;

	gen_hash((uchar *)coinbase, merkle_root, cblen);
	memcpy(merkle_sha, merkle_root, 32);
	for (i = 0; i < wb->merkles; i++) {
		memcpy(merkle_sha + 32, &wb->merklebin[i], 32);
		gen_hash(merkle_sha, merkle_root, 64);
		memcpy(merkle_sha, merkle_root, 32);
	}
	data32 = (uint32_t *)merkle_sha;
	swap32 = (uint32_t *)merkle_root;
	flip_32(swap32, data32);

	/* Copy the cached header binary and insert the merkle root */
	memcpy(data, wb->headerbin, 80);
	memcpy(data + 36, merkle_root, 32);

	/* Insert the nonce value into the data */
	hex2bin(&benonce32, nonce, 4);
	data32 = (uint32_t *)(data + 64 + 12);
	*data32 = benonce32;

	/* Insert the ntime value into the data */
	data32 = (uint32_t *)(data + 68);
	*data32 = htobe32(ntime32);

	/* Hash the share */
	data32 = (uint32_t *)data;
	swap32 = (uint32_t *)swap;
	flip_80(swap32, data32);
	sha256(swap, 80, hash1);
	sha256(hash1, 32, hash);

	/* Calculate the diff of the share here */
	ret = diff_from_target(hash);

	/* Test we haven't solved a block regardless of share status */
	test_blocksolve(client, wb, swap, hash, ret, coinbase, cblen, nonce2, nonce, ntime32, stale);

	return ret;
}

/* Optimised for the common case where shares are new */
static bool new_share(sdata_t *sdata, const uchar *hash, const int64_t wb_id)
{
	share_t *share = ckzalloc(sizeof(share_t)), *match = NULL;
	bool ret = true;

	memcpy(share->hash, hash, 32);
	share->workbase_id = wb_id;

	mutex_lock(&sdata->share_lock);
	sdata->shares_generated++;
	HASH_FIND(hh, sdata->shares, hash, 32, match);
	if (likely(!match))
		HASH_ADD(hh, sdata->shares, hash, 32, share);
	mutex_unlock(&sdata->share_lock);

	if (unlikely(match)) {
		dealloc(share);
		ret = false;
	}
	return ret;
}

static void update_client(const stratum_instance_t *client, const int64_t client_id);

/* Submit a share in proxy mode to the parent pool. workbase_lock is held.
 * Needs to be entered with client holding a ref count. */
static void submit_share(stratum_instance_t *client, const int64_t jobid, const char *nonce2,
			 const char *ntime, const char *nonce)
{
	ckpool_t *ckp = client->ckp;
	json_t *json_msg;
	char enonce2[32];

	sprintf(enonce2, "%s%s", client->enonce1var, nonce2);
	JSON_CPACK(json_msg, "{sIsssssssIsIsi}", "jobid", jobid, "nonce2", enonce2,
			     "ntime", ntime, "nonce", nonce, "client_id", client->id,
			     "proxy", client->proxyid, "subproxy", client->subproxyid);
	generator_add_send(ckp, json_msg);
}

static void check_best_diff(ckpool_t *ckp, sdata_t *sdata, user_instance_t *user,
			    worker_instance_t *worker, const double sdiff, stratum_instance_t *client)
{
	char buf[512];
	bool best_ever = false, best_worker = false, best_user = false;

	if (sdiff > user->best_ever) {
		user->best_ever = sdiff;
		best_ever = true;
	}
	if (sdiff > worker->best_ever) {
		worker->best_ever = sdiff;
		best_ever = true;
	}
	if (sdiff > worker->best_diff) {
		worker->best_diff = sdiff;
		best_worker = true;
	}
	if (sdiff > user->best_diff) {
		user->best_diff = sdiff;
		best_user = true;
	}
	if (best_ever) {
		mutex_lock(&sdata->stats_lock);
		if (unlikely(sdiff > sdata->stats.best_diff))
			sdata->stats.best_diff = sdiff;
		mutex_unlock(&sdata->stats_lock);
	}
	if (likely(!CKP_STANDALONE(ckp) || (!best_user && !best_worker) || !client))
		return;
	snprintf(buf, 511, "New best %sshare for %s: %lf", best_ever ? "ever " : "",
		 best_user ? "user" : "worker", sdiff);
	stratum_send_message(sdata, client, buf);
}

#define JSON_ERR(err) json_string(SHARE_ERR(err))

/* Needs to be entered with client holding a ref count. */
static json_t *parse_submit(stratum_instance_t *client, json_t *json_msg,
			    const json_t *params_val, json_t **err_val)
{
	bool share = false, result = false, invalid = true, submit = false, stale = false;
	double diff = client->diff, wdiff = 0, sdiff = -1;
	char hexhash[68] = {}, sharehash[32], cdfield[64];
	const char *workername, *job_id, *ntime, *nonce;
	user_instance_t *user = client->user_instance;
	char *fname = NULL, *s, *nonce2;
	sdata_t *sdata = client->sdata;
	enum share_err err = SE_NONE;
	ckpool_t *ckp = client->ckp;
	char idstring[20] = {};
	workbase_t *wb = NULL;
	uint32_t ntime32;
	uchar hash[32];
	int nlen, len;
	time_t now_t;
	json_t *val;
	int64_t id;
	ts_t now;
	FILE *fp;

	ts_realtime(&now);
	now_t = now.tv_sec;
	sprintf(cdfield, "%lu,%lu", now.tv_sec, now.tv_nsec);

	if (unlikely(!json_is_array(params_val))) {
		err = SE_NOT_ARRAY;
		*err_val = JSON_ERR(err);
		goto out;
	}
	if (unlikely(json_array_size(params_val) < 5)) {
		err = SE_INVALID_SIZE;
		*err_val = JSON_ERR(err);
		goto out;
	}
	workername = json_string_value(json_array_get(params_val, 0));
	if (unlikely(!workername || !strlen(workername))) {
		err = SE_NO_USERNAME;
		*err_val = JSON_ERR(err);
		goto out;
	}
	job_id = json_string_value(json_array_get(params_val, 1));
	if (unlikely(!job_id || !strlen(job_id))) {
		err = SE_NO_JOBID;
		*err_val = JSON_ERR(err);
		goto out;
	}
	nonce2 = (char *)json_string_value(json_array_get(params_val, 2));
	if (unlikely(!nonce2 || !strlen(nonce2) || !validhex(nonce2))) {
		err = SE_NO_NONCE2;
		*err_val = JSON_ERR(err);
		goto out;
	}
	ntime = json_string_value(json_array_get(params_val, 3));
	if (unlikely(!ntime || !strlen(ntime) || !validhex(ntime))) {
		err = SE_NO_NTIME;
		*err_val = JSON_ERR(err);
		goto out;
	}
	nonce = json_string_value(json_array_get(params_val, 4));
	if (unlikely(!nonce || !strlen(nonce) || !validhex(nonce))) {
		err = SE_NO_NONCE;
		*err_val = JSON_ERR(err);
		goto out;
	}
	if (safecmp(workername, client->workername)) {
		err = SE_WORKER_MISMATCH;
		*err_val = JSON_ERR(err);
		goto out;
	}
	sscanf(job_id, "%lx", &id);
	sscanf(ntime, "%x", &ntime32);

	share = true;

	ck_rlock(&sdata->workbase_lock);
	HASH_FIND_I64(sdata->workbases, &id, wb);
	if (unlikely(!wb)) {
		if (!sdata->current_workbase) {
			ck_runlock(&sdata->workbase_lock);

			return json_boolean(false);
		}
		id = sdata->current_workbase->id;
		err = SE_INVALID_JOBID;
		json_set_string(json_msg, "reject-reason", SHARE_ERR(err));
		strncpy(idstring, job_id, 19);
		ASPRINTF(&fname, "%s.sharelog", sdata->current_workbase->logdir);
		goto out_unlock;
	}
	wdiff = wb->diff;
	strncpy(idstring, wb->idstring, 19);
	ASPRINTF(&fname, "%s.sharelog", wb->logdir);
	/* Fix broken clients sending too many chars. Nonce2 is part of the
	 * read only json so use a temporary variable and modify it. */
	len = wb->enonce2varlen * 2;
	nlen = strlen(nonce2);
	if (nlen > len) {
		nonce2 = strdupa(nonce2);
		nonce2[len] = '\0';
	} else if (nlen < len) {
		char *tmp = nonce2;

		nonce2 = strdupa("0000000000000000");
		memcpy(nonce2, tmp, nlen);
		nonce2[len] = '\0';
	}
<<<<<<< HEAD
	sdiff = submission_diff(sdata, client, wb, nonce2, ntime32, nonce, hash);
=======
	if (id < sdata->blockchange_id)
		stale = true;
	sdiff = submission_diff(client, wb, nonce2, ntime32, nonce, hash, stale);
>>>>>>> c8af7e3a
	if (sdiff > client->best_diff) {
		worker_instance_t *worker = client->worker_instance;

		client->best_diff = sdiff;
		LOGINFO("User %s worker %s client %s new best diff %lf", user->username,
			worker->workername, client->identity, sdiff);
		check_best_diff(ckp, sdata, user, worker, sdiff, client);
	}
	bswap_256(sharehash, hash);
	__bin2hex(hexhash, sharehash, 32);

	if (stale) {
		/* Accept shares if they're received on remote nodes before the
		 * workbase was retired. */
		if (client->latency) {
			int latency;
			tv_t now_tv;

			ts_to_tv(&now_tv, &now);
			latency = ms_tvdiff(&now_tv, &wb->retired);
			if (latency < client->latency) {
				LOGDEBUG("Accepting %dms late share from client %s",
					 latency, client->identity);
				goto no_stale;
			}
		}
		err = SE_STALE;
		json_set_string(json_msg, "reject-reason", SHARE_ERR(err));
		goto out_submit;
	}
no_stale:
	/* Ntime cannot be less, but allow forward ntime rolling up to max */
	if (ntime32 < wb->ntime32 || ntime32 > wb->ntime32 + 7000) {
		err = SE_NTIME_INVALID;
		json_set_string(json_msg, "reject-reason", SHARE_ERR(err));
		goto out_unlock;
	}
	invalid = false;
out_submit:
	if (sdiff >= wdiff)
		submit = true;
out_unlock:
	ck_runlock(&sdata->workbase_lock);

	/* Accept shares of the old diff until the next update */
	if (id < client->diff_change_job_id)
		diff = client->old_diff;
	if (!invalid) {
		char wdiffsuffix[16];

		suffix_string(wdiff, wdiffsuffix, 16, 0);
		if (sdiff >= diff) {
			if (new_share(sdata, hash, id)) {
				LOGINFO("Accepted client %s share diff %.1f/%.0f/%s: %s",
					client->identity, sdiff, diff, wdiffsuffix, hexhash);
				result = true;
			} else {
				err = SE_DUPE;
				json_set_string(json_msg, "reject-reason", SHARE_ERR(err));
				LOGINFO("Rejected client %s dupe diff %.1f/%.0f/%s: %s",
					client->identity, sdiff, diff, wdiffsuffix, hexhash);
				submit = false;
			}
		} else {
			err = SE_HIGH_DIFF;
			LOGINFO("Rejected client %s high diff %.1f/%.0f/%s: %s",
				client->identity, sdiff, diff, wdiffsuffix, hexhash);
			json_set_string(json_msg, "reject-reason", SHARE_ERR(err));
			submit = false;
		}
	}  else
		LOGINFO("Rejected client %s invalid share %s", client->identity, SHARE_ERR(err));

	/* Submit share to upstream pool in proxy mode. We submit valid and
	 * stale shares and filter out the rest. */
	if (wb && wb->proxy && submit) {
		LOGINFO("Submitting share upstream: %s", hexhash);
		submit_share(client, id, nonce2, ntime, nonce);
	}

	add_submit(ckp, client, diff, result, submit);

	/* Now write to the pool's sharelog. */
	val = json_object();
	json_set_int(val, "workinfoid", id);
	json_set_int(val, "clientid", client->id);
	json_set_string(val, "enonce1", client->enonce1);
	if (!CKP_STANDALONE(ckp))
		json_set_string(val, "secondaryuserid", user->secondaryuserid);
	json_set_string(val, "nonce2", nonce2);
	json_set_string(val, "nonce", nonce);
	json_set_string(val, "ntime", ntime);
	json_set_double(val, "diff", diff);
	json_set_double(val, "sdiff", sdiff);
	json_set_string(val, "hash", hexhash);
	json_set_bool(val, "result", result);
	json_object_set(val, "reject-reason", json_object_get(json_msg, "reject-reason"));
	json_object_set(val, "error", *err_val);
	json_set_int(val, "errn", err);
	json_set_string(val, "createdate", cdfield);
	json_set_string(val, "createby", "code");
	json_set_string(val, "createcode", __func__);
	json_set_string(val, "createinet", ckp->serverurl[client->server]);
	json_set_string(val, "workername", client->workername);
	json_set_string(val, "username", user->username);
        json_set_string(val, "address", client->address);
        json_set_string(val, "agent", client->useragent);

	if (ckp->logshares) {
		fp = fopen(fname, "ae");
		if (likely(fp)) {
			s = json_dumps(val, JSON_EOL);
			len = strlen(s);
			len = fprintf(fp, "%s", s);
			free(s);
			fclose(fp);
			if (unlikely(len < 0))
				LOGERR("Failed to fwrite to %s", fname);
		} else
			LOGERR("Failed to fopen %s", fname);
	}
	if (ckp->remote)
		upstream_json_msgtype(ckp, val, SM_SHARE);
	else
		ckdbq_add(ckp, ID_SHARES, val);
out:
	if (!sdata->wbincomplete && ((!result && !submit) || !share)) {
		/* Is this the first in a run of invalids? */
		if (client->first_invalid < client->last_share.tv_sec || !client->first_invalid)
			client->first_invalid = now_t;
		else if (client->first_invalid && client->first_invalid < now_t - 180 && client->reject < 3) {
			LOGNOTICE("Client %s rejecting for 180s, disconnecting", client->identity);
			if (ckp->node)
				connector_drop_client(ckp, client->id);
			else
				stratum_send_message(sdata, client, "Disconnecting for continuous invalid shares");
			client->reject = 3;
		} else if (client->first_invalid && client->first_invalid < now_t - 120 && client->reject < 2) {
			LOGNOTICE("Client %s rejecting for 120s, reconnecting", client->identity);
			stratum_send_message(sdata, client, "Reconnecting for continuous invalid shares");
			reconnect_client(sdata, client);
			client->reject = 2;
		} else if (client->first_invalid && client->first_invalid < now_t - 60 && !client->reject) {
			LOGNOTICE("Client %s rejecting for 60s, sending update", client->identity);
			update_client(client, client->id);
			client->reject = 1;
		}
	} else if (client->reject < 3) {
		client->first_invalid = 0;
		client->reject = 0;
	}

	if (!share) {
		if (!CKP_STANDALONE(ckp) || ckp->remote) {
			val = json_object();
			json_set_int(val, "clientid", client->id);
			if (user->secondaryuserid)
				json_set_string(val, "secondaryuserid", user->secondaryuserid);
			json_set_string(val, "enonce1", client->enonce1);
			json_set_int(val, "workinfoid", sdata->current_workbase->id);
			json_set_string(val, "workername", client->workername);
			json_set_string(val, "username", user->username);
			json_object_set(val, "error", *err_val);
			json_set_int(val, "errn", err);
			json_set_string(val, "createdate", cdfield);
			json_set_string(val, "createby", "code");
			json_set_string(val, "createcode", __func__);
			json_set_string(val, "createinet", ckp->serverurl[client->server]);
			if (ckp->remote)
				upstream_json_msgtype(ckp, val, SM_SHAREERR);
			else
				ckdbq_add(ckp, ID_SHAREERR, val);
		}
		LOGINFO("Invalid share from client %s: %s", client->identity, client->workername);
	}
	free(fname);
	return json_boolean(result);
}

/* Must enter with workbase_lock held */
static json_t *__stratum_notify(const workbase_t *wb, const bool clean)
{
	json_t *val;

	JSON_CPACK(val, "{s:[ssssosssb],s:o,s:s}",
			"params",
			wb->idstring,
			wb->prevhash,
			wb->coinb1,
			wb->coinb2,
			json_deep_copy(wb->merkle_array),
			wb->bbversion,
			wb->nbit,
			wb->ntime,
			clean,
			"id", json_null(),
			"method", "mining.notify");
	return val;
}

static void stratum_broadcast_update(sdata_t *sdata, const workbase_t *wb, const bool clean)
{
	json_t *json_msg;

	ck_rlock(&sdata->workbase_lock);
	json_msg = __stratum_notify(wb, clean);
	ck_runlock(&sdata->workbase_lock);

	stratum_broadcast(sdata, json_msg, SM_UPDATE);
}

/* For sending a single stratum template update */
static void stratum_send_update(sdata_t *sdata, const int64_t client_id, const bool clean)
{
	ckpool_t *ckp = sdata->ckp;
	json_t *json_msg;

	if (unlikely(!sdata->current_workbase)) {
		if (!ckp->proxy)
			LOGWARNING("No current workbase to send stratum update");
		else
			LOGDEBUG("No current workbase to send stratum update for client %"PRId64, client_id);
		return;
	}

	ck_rlock(&sdata->workbase_lock);
	json_msg = __stratum_notify(sdata->current_workbase, clean);
	ck_runlock(&sdata->workbase_lock);

	stratum_add_send(sdata, json_msg, client_id, SM_UPDATE);
}

/* Hold instance and workbase lock */
static json_t *__user_notify(const workbase_t *wb, const user_instance_t *user, const bool clean)
{
	int64_t id = wb->id;
	struct userwb *userwb;
	json_t *val;

	HASH_FIND_I64(user->userwbs, &id, userwb);
	if (unlikely(!userwb)) {
		LOGINFO("Failed to find userwb in __user_notify!");
		return NULL;
	}

	JSON_CPACK(val, "{s:[ssssosssb],s:o,s:s}",
			"params",
			wb->idstring,
			wb->prevhash,
			wb->coinb1,
			userwb->coinb2,
			json_deep_copy(wb->merkle_array),
			wb->bbversion,
			wb->nbit,
			wb->ntime,
			clean,
			"id", json_null(),
			"method", "mining.notify");
	return val;
}

/* Sends a stratum update with a unique coinb2 for every client. Note locking
 * order, instance then workbase. */
static void stratum_broadcast_updates(sdata_t *sdata, bool clean)
{
	stratum_instance_t *client, *tmp;
	json_t *json_msg;

	ck_rlock(&sdata->instance_lock);
	HASH_ITER(hh, sdata->stratum_instances, client, tmp) {
		if (!client->user_instance)
			continue;

		ck_rlock(&sdata->workbase_lock);
		json_msg = __user_notify(sdata->current_workbase, client->user_instance, clean);
		ck_runlock(&sdata->workbase_lock);

		if (likely(json_msg))
			stratum_add_send(sdata, json_msg, client->id, SM_UPDATE);
	}
	ck_runlock(&sdata->instance_lock);
}

static void send_json_err(sdata_t *sdata, const int64_t client_id, json_t *id_val, const char *err_msg)
{
	json_t *val;

	JSON_CPACK(val, "{soss}", "id", json_deep_copy(id_val), "error", err_msg);
	stratum_add_send(sdata, val, client_id, SM_ERROR);
}

/* Needs to be entered with client holding a ref count. */
static void update_client(const stratum_instance_t *client, const int64_t client_id)
{
	sdata_t *sdata = client->sdata;

	if (!client->ckp->btcsolo)
		stratum_send_update(sdata, client_id, true);
	stratum_send_diff(sdata, client);
}

static json_params_t
*create_json_params(const int64_t client_id, const json_t *method, const json_t *params,
		    const json_t *id_val)
{
	json_params_t *jp = ckalloc(sizeof(json_params_t));

	jp->method = json_deep_copy(method);
	jp->params = json_deep_copy(params);
	jp->id_val = json_deep_copy(id_val);
	jp->client_id = client_id;
	return jp;
}

/* Implement support for the diff in the params as well as the originally
 * documented form of placing diff within the method. Needs to be entered with
 * client holding a ref count. */
static void suggest_diff(ckpool_t *ckp, stratum_instance_t *client, const char *method,
			 const json_t *params_val)
{
	json_t *arr_val = json_array_get(params_val, 0);
	int64_t sdiff;

	if (unlikely(!client_active(client))) {
		LOGNOTICE("Attempted to suggest diff on unauthorised client %s", client->identity);
		return;
	}
	if (arr_val && json_is_integer(arr_val))
		sdiff = json_integer_value(arr_val);
	else if (sscanf(method, "mining.suggest_difficulty(%"PRId64, &sdiff) != 1) {
		LOGINFO("Failed to parse suggest_difficulty for client %s", client->identity);
		return;
	}
	/* Clamp suggest diff to global pool mindiff */
	if (sdiff < ckp->mindiff)
		sdiff = ckp->mindiff;
	if (sdiff == client->suggest_diff)
		return;
	client->suggest_diff = sdiff;
	if (client->diff == sdiff)
		return;
	client->diff_change_job_id = client->sdata->workbase_id + 1;
	client->old_diff = client->diff;
	client->diff = sdiff;
	stratum_send_diff(ckp->sdata, client);
}

/* Send diff first when sending the first stratum template after subscribing */
static void init_client(const stratum_instance_t *client, const int64_t client_id)
{
	sdata_t *sdata = client->sdata;

	stratum_send_diff(sdata, client);
	if (!client->ckp->btcsolo)
		stratum_send_update(sdata, client_id, true);
}

/* When a node first connects it has no transactions so we have to send all
 * current ones to it. */
static void send_node_all_txns(sdata_t *sdata, const stratum_instance_t *client)
{
	json_t *txn_array, *val, *txn_val;
	txntable_t *txn, *tmp;
	smsg_t *msg;

	txn_array = json_array();

	ck_rlock(&sdata->workbase_lock);
	HASH_ITER(hh, sdata->txns, txn, tmp) {
		JSON_CPACK(txn_val, "{ss,ss}", "hash", txn->hash, "data", txn->data);
		json_array_append_new(txn_array, txn_val);
	}
	ck_runlock(&sdata->workbase_lock);

	JSON_CPACK(val, "{ss,so}", "node.method", stratum_msgs[SM_TRANSACTIONS],
		   "transaction", txn_array);
	msg = ckzalloc(sizeof(smsg_t));
	msg->json_msg = val;
	msg->client_id = client->id;
	ckmsgq_add(sdata->ssends, msg);
	LOGNOTICE("Sending new node client %s all transactions", client->identity);
}

static void *setup_node(void *arg)
{
	stratum_instance_t *client = (stratum_instance_t *)arg;

	pthread_detach(pthread_self());

	client->latency = round_trip(client->address) / 2;
	LOGNOTICE("Node client %s %s latency set to %dms", client->identity,
		  client->address, client->latency);
	send_node_all_txns(client->sdata, client);
	dec_instance_ref(client->sdata, client);
	return NULL;
}

/* Create a thread to asynchronously set latency to the node to not
 * block. Increment the ref count to prevent the client pointer
 * dereferencing under us, allowing the thread to decrement it again when
 * finished. */
static void add_mining_node(ckpool_t *ckp, sdata_t *sdata, stratum_instance_t *client)
{
	pthread_t pth;

	ck_wlock(&sdata->instance_lock);
	client->node = true;
	DL_APPEND(sdata->node_instances, client);
	__inc_instance_ref(client);
	ck_wunlock(&sdata->instance_lock);

	LOGWARNING("Added client %s %s as mining node on server %d:%s", client->identity,
		   client->address, client->server, ckp->serverurl[client->server]);

	create_pthread(&pth, setup_node, client);
}

static void add_remote_server(sdata_t *sdata, stratum_instance_t *client)
{
	ck_wlock(&sdata->instance_lock);
	client->trusted = true;
	DL_APPEND(sdata->remote_instances, client);
	ck_wunlock(&sdata->instance_lock);
}

/* Enter with client holding ref count */
static void parse_method(ckpool_t *ckp, sdata_t *sdata, stratum_instance_t *client,
			 const int64_t client_id, json_t *id_val, json_t *method_val,
			 json_t *params_val)
{
	const char *method;

	/* Random broken clients send something not an integer as the id so we
	 * copy the json item for id_val as is for the response. By far the
	 * most common messages will be shares so look for those first */
	method = json_string_value(method_val);
	if (likely(cmdmatch(method, "mining.submit") && client->authorised)) {
		json_params_t *jp = create_json_params(client_id, method_val, params_val, id_val);

		ckmsgq_add(sdata->sshareq, jp);
		return;
	}

	if (cmdmatch(method, "mining.term")) {
		LOGDEBUG("Mining terminate requested from %s %s", client->identity, client->address);
		drop_client(ckp, sdata, client_id);
		return;
	}

	if (cmdmatch(method, "mining.subscribe")) {
		json_t *val, *result_val;

		if (unlikely(client->subscribed)) {
			LOGNOTICE("Client %s %s trying to subscribe twice",
				  client->identity, client->address);
			return;
		}
		result_val = parse_subscribe(client, client_id, params_val);
		/* Shouldn't happen, sanity check */
		if (unlikely(!result_val)) {
			LOGWARNING("parse_subscribe returned NULL result_val");
			return;
		}
		val = json_object();
		json_object_set_new_nocheck(val, "result", result_val);
		json_object_set_nocheck(val, "id", id_val);
		json_object_set_new_nocheck(val, "error", json_null());
		stratum_add_send(sdata, val, client_id, SM_SUBSCRIBERESULT);
		if (likely(client->subscribed))
			init_client(client, client_id);
		return;
	}

	if (unlikely(cmdmatch(method, "mining.remote"))) {
		char buf[256];

		/* Add this client as a trusted remote node in the connector and
		 * drop the client in the stratifier */
		if (!ckp->trusted[client->server] || ckp->proxy) {
			LOGNOTICE("Dropping client %s %s trying to authorise as remote node on non trusted server %d",
				  client->identity, client->address, client->server);
			connector_drop_client(ckp, client_id);
		} else {
			add_remote_server(sdata, client);
			snprintf(buf, 255, "remote=%"PRId64, client_id);
			send_proc(ckp->connector, buf);
		}
		sprintf(client->identity, "remote:%"PRId64, client_id);
		return;
	}

	if (unlikely(cmdmatch(method, "mining.node"))) {
		char buf[256];

		/* Add this client as a passthrough in the connector and
		 * add it to the list of mining nodes in the stratifier */
		if (!ckp->nodeserver[client->server] || ckp->proxy || ckp->btcsolo) {
			LOGNOTICE("Dropping client %s %s trying to authorise as node on non node server %d",
				  client->identity, client->address, client->server);
			connector_drop_client(ckp, client_id);
			drop_client(ckp, sdata, client_id);
		} else {
			snprintf(buf, 255, "passthrough=%"PRId64, client_id);
			send_proc(ckp->connector, buf);
			add_mining_node(ckp, sdata, client);
			sprintf(client->identity, "node:%"PRId64, client_id);
		}
		return;
	}

	if (unlikely(cmdmatch(method, "mining.passthrough"))) {
		char buf[256];

		if (ckp->proxy) {
			LOGNOTICE("Dropping client %s %s trying to connect as passthrough on proxy server %d",
				  client->identity, client->address, client->server);
			connector_drop_client(ckp, client_id);
			drop_client(ckp, sdata, client_id);
		} else {
			/* We need to inform the connector process that this client
			 * is a passthrough and to manage its messages accordingly. No
			 * data from this client id should ever come back to this
			 * stratifier after this so drop the client in the stratifier. */
			LOGNOTICE("Adding passthrough client %s %s", client->identity, client->address);
			snprintf(buf, 255, "passthrough=%"PRId64, client_id);
			send_proc(ckp->connector, buf);
			drop_client(ckp, sdata, client_id);
			sprintf(client->identity, "passthrough:%"PRId64, client_id);
		}
		return;
	}

	/* We shouldn't really allow unsubscribed users to authorise first but
	 * some broken stratum implementations do that and we can handle it. */
	if (cmdmatch(method, "mining.auth")) {
		json_params_t *jp;

		if (unlikely(client->authorised)) {
			LOGNOTICE("Client %s %s trying to authorise twice",
				  client->identity, client->address);
			return;
		}
		jp = create_json_params(client_id, method_val, params_val, id_val);
		ckmsgq_add(sdata->sauthq, jp);
		return;
	}

	/* We should only accept requests from subscribed and authed users here
	 * on */
	if (!client->subscribed) {
		LOGINFO("Dropping %s from unsubscribed client %s %s", method,
			client->identity, client->address);
		connector_drop_client(ckp, client_id);
		return;
	}

	/* We should only accept authorised requests from here on */
	if (!client->authorised) {
		LOGINFO("Dropping %s from unauthorised client %s %s", method,
			client->identity, client->address);
		return;
	}

	if (cmdmatch(method, "mining.suggest")) {
		suggest_diff(ckp, client, method, params_val);
		return;
	}

	/* Covers both get_transactions and get_txnhashes */
	if (cmdmatch(method, "mining.get")) {
		json_params_t *jp = create_json_params(client_id, method_val, params_val, id_val);

		ckmsgq_add(sdata->stxnq, jp);
		return;
	}

	/* Unhandled message here */
	LOGINFO("Unhandled client %s %s method %s", client->identity, client->address, method);
	return;
}

static void free_smsg(smsg_t *msg)
{
	json_decref(msg->json_msg);
	free(msg);
}

/* Even though we check the results locally in node mode, check the upstream
 * results in case of runs of invalids. */
static void parse_share_result(ckpool_t *ckp, stratum_instance_t *client, json_t *val)
{
	time_t now_t;
	ts_t now;

	if (likely(json_is_true(val))) {
		client->upstream_invalid = 0;
		return;
	}
	ts_realtime(&now);
	now_t = now.tv_sec;
	if (client->upstream_invalid < client->last_share.tv_sec || !client->upstream_invalid)
		client->upstream_invalid = now_t;
	else if (client->upstream_invalid && client->upstream_invalid < now_t - 150) {
		LOGNOTICE("Client %s upstream rejects for 150s, disconnecting", client->identity);
		connector_drop_client(ckp, client->id);
		client->reject = 3;
	}
}

static void parse_diff(stratum_instance_t *client, json_t *val)
{
	double diff = json_number_value(json_array_get(val, 0));

	LOGINFO("Set client %s to diff %lf", client->identity, diff);
	client->diff = diff;
}

static void parse_subscribe_result(stratum_instance_t *client, json_t *val)
{
	int len;

	strncpy(client->enonce1, json_string_value(json_array_get(val, 1)), 16);
	len = strlen(client->enonce1) / 2;
	hex2bin(client->enonce1bin, client->enonce1, len);
	memcpy(&client->enonce1_64, client->enonce1bin, 8);
	LOGINFO("Client %s got enonce1 %lx string %s", client->identity, client->enonce1_64, client->enonce1);
}

static void parse_authorise_result(ckpool_t *ckp, sdata_t *sdata, stratum_instance_t *client,
				   json_t *val)
{
	if (!json_is_true(val)) {
		LOGNOTICE("Client %s was not authorised upstream, dropping", client->identity);
		client->authorised = false;
		connector_drop_client(ckp, client->id);
		drop_client(ckp, sdata, client->id);
	} else
		LOGINFO("Client %s was authorised upstream", client->identity);
}

static int node_msg_type(json_t *val)
{
	const char *method;
	int i, ret = -1;

	if (!val)
		goto out;
	method = json_string_value(json_object_get(val, "node.method"));
	if (method) {
		for (i = 0; i < SM_NONE; i++) {
			if (!strcmp(method, stratum_msgs[i])) {
				ret = i;
				break;
			}
		}
		json_object_del(val, "node.method");
	} else
		method = json_string_value(json_object_get(val, "method"));

	if (ret < 0 && method) {
		if (!safecmp(method, "mining.submit"))
			ret = SM_SHARE;
		else if (!safecmp(method, "mining.notify"))
			ret = SM_UPDATE;
		else if (!safecmp(method, "mining.subscribe"))
			ret = SM_SUBSCRIBE;
		else if (cmdmatch(method, "mining.auth"))
			ret = SM_AUTH;
		else if (cmdmatch(method, "mining.get"))
			ret = SM_TXNS;
		else if (cmdmatch(method, "mining.suggest_difficulty"))
			ret = SM_SUGGESTDIFF;
		else
			ret = SM_NONE;
	}
out:
	return ret;
}

static user_instance_t *generate_remote_user(ckpool_t *ckp, const char *workername)
{
	char *base_username = strdupa(workername), *username;
	sdata_t *sdata = ckp->sdata;
	bool new_user = false;
	user_instance_t *user;
	int len;

	username = strsep(&base_username, "._");
	if (!username || !strlen(username))
		username = base_username;
	len = strlen(username);
	if (unlikely(len > 127))
		username[127] = '\0';

	user = get_create_user(ckp, sdata, username, &new_user);

<<<<<<< HEAD
	if (!ckp->proxy && (new_user || !user->btcaddress) && (len > 26 && len < 35)) {
		/* Is this a btc address based username? */
		if (test_address(ckp, username)) {
			user->btcaddress = true;
			if (script_address(username)) {
				user->txnlen = 23;
				address_to_scripttxn(user->txnbin, username);
			} else {
				user->txnlen = 25;
				address_to_pubkeytxn(user->txnbin, username);
			}
		}
	}
=======
	/* Is this a btc address based username? */
	if (!ckp->proxy && (new_user || !user->btcaddress) && (len > 26 && len < 35))
		user->btcaddress = generator_checkaddr(ckp, username);
>>>>>>> c8af7e3a
	if (new_user) {
		LOGNOTICE("Added new remote user %s%s", username, user->btcaddress ?
			  " as address based registration" : "");
	}

	return user;
}

/* Submit the transactions in node/remote mode so the local btcd has all the
 * transactions that will go into the next blocksolve. */
static void submit_transaction(ckpool_t *ckp, const char *hash)
{
	char *buf;

	if (unlikely(!ckp->generator_ready))
		return;
	ASPRINTF(&buf, "submittxn:%s", hash);
	send_proc(ckp->generator,buf);
	free(buf);
}

static void parse_remote_share(ckpool_t *ckp, sdata_t *sdata, json_t *val, const char *buf)
{
	json_t *workername_val = json_object_get(val, "workername");
	worker_instance_t *worker;
	const char *workername;
	double diff, sdiff = 0;
	user_instance_t *user;
	tv_t now_t;

	workername = json_string_value(workername_val);
	if (unlikely(!workername_val || !workername)) {
		LOGWARNING("Failed to get workername from remote message %s", buf);
		return;
	}
	if (unlikely(!json_get_double(&diff, val, "diff") || diff < 1)) {
		LOGWARNING("Unable to parse valid diff from remote message %s", buf);
		return;
	}
	json_get_double(&sdiff, val, "sdiff");
	user = generate_remote_user(ckp, workername);
	user->authorised = true;
	worker = get_worker(sdata, user, workername);
	check_best_diff(ckp, sdata, user, worker, sdiff, NULL);

	mutex_lock(&sdata->stats_lock);
	sdata->stats.unaccounted_shares++;
	sdata->stats.unaccounted_diff_shares += diff;
	mutex_unlock(&sdata->stats_lock);

	worker->shares += diff;
	user->shares += diff;
	tv_time(&now_t);

	decay_worker(worker, diff, &now_t);
	copy_tv(&worker->last_share, &now_t);
	worker->idle = false;

	decay_user(user, diff, &now_t);
	copy_tv(&user->last_share, &now_t);

	LOGINFO("Added %.0lf remote shares to worker %s", diff, workername);

	/* Remove unwanted entry, add extra info and submit it to ckdb */
	json_object_del(val, "method");
	/* Create a new copy for use by ckdbq_add */
	val = json_deep_copy(val);
	if (likely(user->secondaryuserid))
		json_set_string(val, "secondaryuserid", user->secondaryuserid);
	remap_workinfo_id(sdata, val);

	ckdbq_add(ckp, ID_SHARES, val);
}

static void parse_remote_shareerr(ckpool_t *ckp, sdata_t *sdata, json_t *val, const char *buf)
{
	user_instance_t *user = NULL;
	const char *workername;

	workername = json_string_value(json_object_get(val, "workername"));
	if (unlikely(!workername)) {
		LOGWARNING("Failed to find workername in parse_remote_shareerr %s", buf);
		return;
	}
	user = generate_remote_user(ckp, workername);

	/* Remove unwanted entry, add extra info and submit it to ckdb */
	json_object_del(val, "method");
	/* Create a new copy for use by ckdbq_add */
	val = json_deep_copy(val);
	if (likely(user->secondaryuserid))
		json_set_string(val, "secondaryuserid", user->secondaryuserid);
	remap_workinfo_id(sdata, val);

	ckdbq_add(ckp, ID_SHAREERR, val);
}

static void send_auth_response(sdata_t *sdata, const int64_t client_id, const bool ret,
			       json_t *id_val, json_t *err_val)
{
	json_t *json_msg = json_object();

	json_object_set_new_nocheck(json_msg, "result", json_boolean(ret));
	json_object_set_new_nocheck(json_msg, "error", err_val ? err_val : json_null());
	json_object_set(json_msg, "id", id_val);
	stratum_add_send(sdata, json_msg, client_id, SM_AUTHRESULT);
}

static void send_auth_success(ckpool_t *ckp, sdata_t *sdata, stratum_instance_t *client)
{
	char *buf;

	ASPRINTF(&buf, "Authorised, welcome to %s %s!", ckp->name,
		 client->user_instance->username);
	stratum_send_message(sdata, client, buf);
	free(buf);
}

static void send_auth_failure(sdata_t *sdata, stratum_instance_t *client)
{
	stratum_send_message(sdata, client, "Failed authorisation :(");
}

void parse_upstream_auth(ckpool_t *ckp, json_t *val)
{
	json_t *id_val = NULL, *err_val = NULL;
	sdata_t *sdata = ckp->sdata;
	stratum_instance_t *client;
	bool ret, warn = false;
	int64_t client_id;

	id_val = json_object_get(val, "id");
	if (unlikely(!id_val))
		goto out;
	if (unlikely(!json_get_int64(&client_id, val, "client_id")))
		goto out;
	if (unlikely(!json_get_bool(&ret, val, "result")))
		goto out;
	err_val = json_object_get(val, "error");
	client = ref_instance_by_id(sdata, client_id);
	if (!client) {
		LOGINFO("Failed to find client id %"PRId64" in parse_upstream_auth",
		        client_id);
		goto out;
	}
	if (ret)
		send_auth_success(ckp, sdata, client);
	else
		send_auth_failure(sdata, client);
	send_auth_response(sdata, client_id, ret, id_val, err_val);
	client_auth(ckp, client, client->user_instance, ret);
	dec_instance_ref(sdata, client);
out:
	if (unlikely(warn)) {
		char *s = json_dumps(val, 0);

		LOGWARNING("Failed to get valid upstream result in parse_upstream_auth %s", s);
		free(s);
	}
}

/* Remap the remote client id to the local one and submit to ckdb */
static void parse_remote_workerstats(ckpool_t *ckp, json_t *val, const int64_t remote_id)
{
	int64_t client_id;

	json_get_int64(&client_id, val, "clientid");
	/* Encode remote server client_id into remote client's id */
	client_id = (remote_id << 32) | (client_id & 0xffffffffll);
	json_set_int64(val, "clientid", client_id);

	ckdbq_add(ckp, ID_WORKERSTATS, val);
}

#define parse_remote_workinfo(ckp, val) add_node_base(ckp, val, true)

static void parse_remote_auth(ckpool_t *ckp, sdata_t *sdata, json_t *val, stratum_instance_t *remote,
			      const int64_t remote_id)
{
	json_t *params, *method, *id_val;
	stratum_instance_t *client;
	json_params_t *jp;
	int64_t client_id;

	json_get_int64(&client_id, val, "clientid");
	/* Encode remote server client_id into remote client's id */
	client_id = (remote_id << 32) | (client_id & 0xffffffffll);
	id_val = json_object_get(val, "id");
	method = json_object_get(val, "method");
	params = json_object_get(val, "params");
	jp = create_json_params(client_id, method, params, id_val);

	/* This is almost certainly the first time we'll see this client_id so
	 * create a new stratum instance temporarily just for auth with a plan
	 * to drop the client id locally once we finish with it */
	ck_wlock(&sdata->instance_lock);
	client = __instance_by_id(sdata, client_id);
	if (likely(!client))
		client = __stratum_add_instance(ckp, client_id, remote->address, remote->server);
	__inc_instance_ref(client);
	client->remote = true;
	json_strdup(&client->useragent, val, "useragent");
	json_strcpy(client->enonce1, val, "enonce1");
	json_strcpy(client->address, val, "address");
	ck_wunlock(&sdata->instance_lock);

	ckmsgq_add(sdata->sauthq, jp);
}

/* Get the remote worker count once per minute from all the remote servers */
static void parse_remote_workers(sdata_t *sdata, json_t *val, const char *buf)
{
	json_t *username_val = json_object_get(val, "username");
	user_instance_t *user;
	const char *username;
	int workers;

	username = json_string_value(username_val);
	if (unlikely(!username_val || !username)) {
		LOGWARNING("Failed to get username from remote message %s", buf);
		return;
	}
	user = get_user(sdata, username);
	if (unlikely(!json_get_int(&workers, val, "workers"))) {
		LOGWARNING("Failed to get workers from remote message %s", buf);
		return;
	}
	user->remote_workers += workers;
	LOGDEBUG("Adding %d remote workers to user %s", workers, username);
}

/* This is here to support older trusted nodes submitting blocks this way but
 * we no longer do it. */
static void parse_remote_blocksubmit(ckpool_t *ckp, json_t *val, const char *buf)
{
	char *gbt_block;

	json_strdup(&gbt_block, val, "submitblock");
	if (unlikely(!gbt_block)) {
		LOGWARNING("Failed to get submitblock data from remote message %s", buf);
		return;
	}
	LOGWARNING("Submitting possible downstream block!");
	generator_submitblock(ckp, gbt_block + 12);
	free(gbt_block);
}

/* Attempt to submit a remote block locally by recreating it from its workinfo
 * in addition to sending it to ckdb */
static void parse_remote_block(ckpool_t *ckp, sdata_t *sdata, json_t *val, const char *buf)
{
	json_t *workername_val = json_object_get(val, "workername"),
		*name_val = json_object_get(val, "name");
	const char *workername, *name, *coinbasehex, *swaphex, *cnfrm;
	workbase_t *wb = NULL;
	double diff = 0;
	int height = 0;
	int64_t id = 0;
	char *msg;
	int cblen;

	name = json_string_value(name_val);
	if (!name_val || !name)
		goto out_add;

	/* If this is the confirm block message don't try to resubmit it */
	cnfrm = json_string_value(json_object_get(val, "confirmed"));
	if (cnfrm && cnfrm[0] == '1')
		goto out_add;
	json_get_int64(&id, val, "workinfoid");
	coinbasehex = json_string_value(json_object_get(val, "coinbasehex"));
	swaphex = json_string_value(json_object_get(val, "swaphex"));
	json_get_int(&cblen, val, "cblen");
	json_get_double(&diff, val, "diff");

	if (likely(id && coinbasehex && swaphex && cblen)) {
		ck_rlock(&sdata->workbase_lock);
		HASH_FIND_I64(sdata->remote_workbases, &id, wb);
		if (wb && wb->incomplete)
			wb = NULL;
		ck_runlock(&sdata->workbase_lock);
	}

	if (unlikely(!wb))
		LOGWARNING("Inadequate data locally to attempt submit of remote block");
	else {
		uchar swap[80], hash[32], hash1[32], swap32[32];
		char *coinbase = alloca(cblen);
		char blockhash[68];

		LOGWARNING("Possible remote block solve diff %lf !", diff);
		hex2bin(coinbase, coinbasehex, cblen);
		hex2bin(swap, swaphex, 80);
		sha256(swap, 80, hash1);
		sha256(hash1, 32, hash);
		process_block(ckp, wb, coinbase, cblen, swap, hash, swap32, blockhash);
	}

	workername = json_string_value(workername_val);
	if (unlikely(!workername_val || !workername)) {
		LOGWARNING("Failed to get workername from remote message %s", buf);
		workername = "";
	}
	if (unlikely(!json_get_int(&height, val, "height")))
		LOGWARNING("Failed to get height from remote message %s", buf);
	ASPRINTF(&msg, "Block %d solved by %s @ %s!", height, workername, name);
	LOGWARNING("%s", msg);
	stratum_broadcast_message(sdata, msg);
	free(msg);
out_add:
	/* Make a duplicate for use by ckdbq_add */
	val = json_deep_copy(val);
	remap_workinfo_id(sdata, val);

	ckdbq_add(ckp, ID_BLOCK, val);
}

static void send_remote_pong(sdata_t *sdata, stratum_instance_t *client)
{
	json_t *json_msg;

	JSON_CPACK(json_msg, "{ss}", "method", "pong");
	stratum_add_send(sdata, json_msg, client->id, SM_PONG);
}

static void add_node_txns(ckpool_t *ckp, sdata_t *sdata, const json_t *val)
{
	json_t *txn_array, *txn_val, *data_val, *hash_val;
	txntable_t *txn;
	int i, arr_size;
	int added = 0;

	txn_array = json_object_get(val, "transaction");
	arr_size = json_array_size(txn_array);

	ck_wlock(&sdata->workbase_lock);
	for (i = 0; i < arr_size; i++) {
		const char *hash, *data;

		txn_val = json_array_get(txn_array, i);
		data_val = json_object_get(txn_val, "data");
		hash_val = json_object_get(txn_val, "hash");
		data = json_string_value(data_val);
		hash = json_string_value(hash_val);
		if (unlikely(!data || !hash)) {
			LOGERR("Failed to get hash/data in add_node_txns");
			continue;
		}
		HASH_FIND_STR(sdata->txns, hash, txn);
		if (txn) {
			txn->refcount = 100;
			continue;
		}
		submit_transaction(ckp, data);
		txn = ckzalloc(sizeof(txntable_t));
		memcpy(txn->hash, hash, 65);
		txn->data = strdup(data);
		/* Set the refcount for node transactions greater than the
		 * upstream pool to ensure we never age them faster than the
		 * pool does. */
		txn->refcount = 100;
		HASH_ADD_STR(sdata->txns, hash, txn);
		added++;
	}
	ck_wunlock(&sdata->workbase_lock);

	if (added)
		LOGINFO("Stratifier added %d remote transactions", added);
}

void parse_remote_txns(ckpool_t *ckp, const json_t *val)
{
	add_node_txns(ckp, ckp->sdata, val);
}

static void parse_trusted_msg(ckpool_t *ckp, sdata_t *sdata, json_t *val, stratum_instance_t *client)
{
	json_t *method_val = json_object_get(val, "method");
	char *buf = json_dumps(val, 0);
	const char *method;

	LOGDEBUG("Got remote message %s", buf);
	method = json_string_value(method_val);
	if (unlikely(!method_val || !method)) {
		LOGWARNING("Failed to get method from remote message %s", buf);
		goto out;
	}
	/* Rename the pool instance to match main pool (for now?) */
	json_set_string(val, "poolinstance", ckp->name);

	if (likely(!safecmp(method, stratum_msgs[SM_SHARE])))
		parse_remote_share(ckp, sdata, val, buf);
	else if (!safecmp(method, stratum_msgs[SM_TRANSACTIONS]))
		add_node_txns(ckp, sdata, val);
	else if (!safecmp(method, stratum_msgs[SM_WORKERSTATS]))
		parse_remote_workerstats(ckp, val, client->id);
	else if (!safecmp(method, stratum_msgs[SM_WORKINFO]))
		parse_remote_workinfo(ckp, val);
	else if (!safecmp(method, stratum_msgs[SM_AUTH]))
		parse_remote_auth(ckp, sdata, val, client, client->id);
	else if (!safecmp(method, stratum_msgs[SM_SHAREERR]))
		parse_remote_shareerr(ckp, sdata, val, buf);
	else if (!safecmp(method, stratum_msgs[SM_BLOCK]))
		parse_remote_block(ckp, sdata, val, buf);
	else if (!safecmp(method, "workers"))
		parse_remote_workers(sdata, val, buf);
	else if (!safecmp(method, "submitblock"))
		parse_remote_blocksubmit(ckp, val, buf);
	else if (!safecmp(method, "ping"))
		send_remote_pong(sdata, client);
	else
		LOGWARNING("unrecognised trusted message %s", buf);
out:
	free(buf);
}

/* Entered with client holding ref count */
static void node_client_msg(ckpool_t *ckp, json_t *val, stratum_instance_t *client)
{
	json_t *params, *method, *res_val, *id_val, *err_val = NULL;
	int msg_type = node_msg_type(val);
	sdata_t *sdata = ckp->sdata;
	json_params_t *jp;
	char *buf = NULL;
	int errnum;

	if (msg_type < 0) {
		buf = json_dumps(val, 0);
		LOGERR("Missing client %s node method from %s", client->identity, buf);
		goto out;
	}
	LOGDEBUG("Got client %s node method %d:%s", client->identity, msg_type, stratum_msgs[msg_type]);
	id_val = json_object_get(val, "id");
	method = json_object_get(val, "method");
	params = json_object_get(val, "params");
	res_val = json_object_get(val, "result");
	switch (msg_type) {
		case SM_SHARE:
			jp = create_json_params(client->id, method, params, id_val);
			ckmsgq_add(sdata->sshareq, jp);
			break;
		case SM_SHARERESULT:
			parse_share_result(ckp, client, res_val);
			break;
		case SM_DIFF:
			parse_diff(client, params);
			break;
		case SM_SUBSCRIBE:
			parse_subscribe(client, client->id, params);
			break;
		case SM_SUBSCRIBERESULT:
			parse_subscribe_result(client, res_val);
			break;
		case SM_AUTH:
			parse_authorise(client, params, &err_val, &errnum);
			break;
		case SM_AUTHRESULT:
			parse_authorise_result(ckp, sdata, client, res_val);
			break;
		case SM_NONE:
			buf = json_dumps(val, 0);
			LOGNOTICE("Unrecognised method from client %s :%s",
				  client->identity, buf);
			break;
		default:
			break;
	}
out:
	free(buf);
}

static void parse_node_msg(ckpool_t *ckp, sdata_t *sdata, json_t *val)
{
	int msg_type = node_msg_type(val);

	if (msg_type < 0) {
		char *buf = json_dumps(val, 0);

		LOGERR("Missing node method from %s", buf);
		free(buf);
		return;
	}
	LOGDEBUG("Got node method %d:%s", msg_type, stratum_msgs[msg_type]);
	switch (msg_type) {
		case SM_TRANSACTIONS:
			add_node_txns(ckp, sdata, val);
			break;
		case SM_WORKINFO:
			add_node_base(ckp, val, false);
			break;
		case SM_BLOCK:
			submit_node_block(ckp, sdata, val);
			break;
		default:
			break;
	}
}

/* Entered with client holding ref count */
static void parse_instance_msg(ckpool_t *ckp, sdata_t *sdata, smsg_t *msg, stratum_instance_t *client)
{
	json_t *val = msg->json_msg, *id_val, *method, *params;
	int64_t client_id = msg->client_id;
	int delays = 0;

	if (client->reject == 3) {
		LOGINFO("Dropping client %s %s tagged for lazy invalidation",
			client->identity, client->address);
		connector_drop_client(ckp, client_id);
		return;
	}

	/* Return back the same id_val even if it's null or not existent. */
	id_val = json_object_get(val, "id");

	method = json_object_get(val, "method");
	if (unlikely(!method)) {
		json_t *res_val = json_object_get(val, "result");

		/* Is this a spurious result or ping response? */
		if (res_val) {
			const char *result = json_string_value(res_val);

			if (!safecmp(result, "pong"))
				LOGDEBUG("Received pong from client %s", client->identity);
			else
				LOGDEBUG("Received spurious response %s from client %s",
					 result ? result : "", client->identity);
			return;
		}
		send_json_err(sdata, client_id, id_val, "-3:method not found");
		return;
	}
	if (unlikely(!json_is_string(method))) {
		send_json_err(sdata, client_id, id_val, "-1:method is not string");
		return;
	}
	params = json_object_get(val, "params");
	if (unlikely(!params)) {
		send_json_err(sdata, client_id, id_val, "-1:params not found");
		return;
	}
	/* At startup we block until there's a current workbase otherwise we
	 * will reject miners with the initialising message. A slightly delayed
	 * response to subscribe is better tolerated. */
	while (unlikely(!ckp->proxy && !sdata->current_workbase)) {
		cksleep_ms(100);
		if (!(++delays % 50))
			LOGWARNING("%d Second delay waiting for bitcoind at startup", delays / 10);
	}
	parse_method(ckp, sdata, client, client_id, id_val, method, params);
}

static void srecv_process(ckpool_t *ckp, json_t *val)
{
	char address[INET6_ADDRSTRLEN], *buf = NULL;
	bool noid = false, dropped = false;
	sdata_t *sdata = ckp->sdata;
	stratum_instance_t *client;
	smsg_t *msg;
	int server;

	msg = ckzalloc(sizeof(smsg_t));
	msg->json_msg = val;
	val = json_object_get(msg->json_msg, "client_id");
	if (unlikely(!val)) {
		if (ckp->node)
			parse_node_msg(ckp, sdata, msg->json_msg);
		else {
			buf = json_dumps(val, JSON_COMPACT);
			LOGWARNING("Failed to extract client_id from connector json smsg %s", buf);
		}
		goto out;
	}

	msg->client_id = json_integer_value(val);
	json_object_clear(val);

	val = json_object_get(msg->json_msg, "address");
	if (unlikely(!val)) {
		buf = json_dumps(val, JSON_COMPACT);
		LOGWARNING("Failed to extract address from connector json smsg %s", buf);
		goto out;
	}
	strcpy(address, json_string_value(val));
	json_object_clear(val);

	val = json_object_get(msg->json_msg, "server");
	if (unlikely(!val)) {
		buf = json_dumps(val, JSON_COMPACT);
		LOGWARNING("Failed to extract server from connector json smsg %s", buf);
		goto out;
	}
	server = json_integer_value(val);
	json_object_clear(val);

	/* Parse the message here */
	ck_wlock(&sdata->instance_lock);
	client = __instance_by_id(sdata, msg->client_id);
	/* If client_id instance doesn't exist yet, create one */
	if (unlikely(!client)) {
		noid = true;
		client = __stratum_add_instance(ckp, msg->client_id, address, server);
	} else if (unlikely(client->dropped))
		dropped = true;
	if (likely(!dropped))
		__inc_instance_ref(client);
	ck_wunlock(&sdata->instance_lock);

	if (unlikely(dropped)) {
		/* Client may be NULL here */
		LOGNOTICE("Stratifier skipped dropped instance %"PRId64" message from server %d",
			  msg->client_id, server);
		connector_drop_client(ckp, msg->client_id);
		goto out;
	}
	if (unlikely(noid))
		LOGINFO("Stratifier added instance %s server %d", client->identity, server);

	if (client->trusted)
		parse_trusted_msg(ckp, sdata, msg->json_msg, client);
	else if (ckp->node)
		node_client_msg(ckp, msg->json_msg, client);
	else
		parse_instance_msg(ckp, sdata, msg, client);
	dec_instance_ref(sdata, client);
out:
	free_smsg(msg);
	free(buf);
}

void stratifier_add_recv(ckpool_t *ckp, json_t *val)
{
	sdata_t *sdata = ckp->sdata;

	ckmsgq_add(sdata->srecvs, val);
}

static void ssend_process(ckpool_t *ckp, smsg_t *msg)
{
	if (unlikely(!msg->json_msg)) {
		LOGERR("Sent null json msg to stratum_sender");
		free(msg);
		return;
	}

	/* Add client_id to the json message and send it to the
	 * connector process to be delivered */
	json_object_set_new_nocheck(msg->json_msg, "client_id", json_integer(msg->client_id));
	connector_add_message(ckp, msg->json_msg);
	/* The connector will free msg->json_msg */
	free(msg);
}

static void discard_json_params(json_params_t *jp)
{
	json_decref(jp->method);
	json_decref(jp->params);
	if (jp->id_val)
		json_decref(jp->id_val);
	free(jp);
}

static void steal_json_id(json_t *val, json_params_t *jp)
{
	/* Steal the id_val as is to avoid a copy */
	json_object_set_new_nocheck(val, "id", jp->id_val);
	jp->id_val = NULL;
}

static void sshare_process(ckpool_t *ckp, json_params_t *jp)
{
	json_t *result_val, *json_msg, *err_val = NULL;
	stratum_instance_t *client;
	sdata_t *sdata = ckp->sdata;
	int64_t client_id;

	client_id = jp->client_id;

	client = ref_instance_by_id(sdata, client_id);
	if (unlikely(!client)) {
		LOGINFO("Share processor failed to find client id %"PRId64" in hashtable!", client_id);
		goto out;
	}
	if (unlikely(!client->authorised)) {
		LOGDEBUG("Client %s no longer authorised to submit shares", client->identity);
		goto out_decref;
	}
	json_msg = json_object();
	result_val = parse_submit(client, json_msg, jp->params, &err_val);
	json_object_set_new_nocheck(json_msg, "result", result_val);
	json_object_set_new_nocheck(json_msg, "error", err_val ? err_val : json_null());
	steal_json_id(json_msg, jp);
	stratum_add_send(sdata, json_msg, client_id, SM_SHARERESULT);
out_decref:
	dec_instance_ref(sdata, client);
out:
	discard_json_params(jp);
}

/* As ref_instance_by_id but only returns clients not authorising or authorised,
 * and sets the authorising flag */
static stratum_instance_t *preauth_ref_instance_by_id(sdata_t *sdata, const int64_t id)
{
	stratum_instance_t *client;

	ck_wlock(&sdata->instance_lock);
	client = __instance_by_id(sdata, id);
	if (client) {
		if (client->dropped || client->authorising || client->authorised)
			client = NULL;
		else {
			__inc_instance_ref(client);
			client->authorising = true;
		}
	}
	ck_wunlock(&sdata->instance_lock);

	return client;
}

/* Send the auth upstream in trusted remote mode, allowing the connector to
 * asynchronously receive the response and return the auth response. */
static void upstream_auth(ckpool_t *ckp, stratum_instance_t *client, json_params_t *jp)
{
	json_t *val = json_object();
	char cdfield[64];
	char *msg;
	ts_t now;

	ts_realtime(&now);
	sprintf(cdfield, "%lu,%lu", now.tv_sec, now.tv_nsec);

	json_set_object(val, "params", jp->params);
	json_set_object(val, "id", jp->id_val);
	json_set_object(val, "method", jp->method);
	json_set_string(val, "method", stratum_msgs[SM_AUTH]);

	json_set_string(val, "useragent", client->useragent ? : "");
	json_set_string(val, "enonce1", client->enonce1 ? : "");
	json_set_string(val, "address", client->address);
	json_set_int(val, "clientid", client->id);
	msg = json_dumps(val, JSON_NO_UTF8 | JSON_PRESERVE_ORDER | JSON_COMPACT | JSON_EOL);
	json_decref(val);
	connector_upstream_msg(ckp, msg);
}

static void sauth_process(ckpool_t *ckp, json_params_t *jp)
{
	json_t *result_val, *err_val = NULL;
	sdata_t *sdata = ckp->sdata;
	stratum_instance_t *client;
	int64_t mindiff, client_id;
	int errnum = 0;
	bool ret;

	client_id = jp->client_id;

	client = preauth_ref_instance_by_id(sdata, client_id);
	if (unlikely(!client)) {
		LOGINFO("Authoriser failed to find client id %"PRId64" in hashtable!", client_id);
		goto out_noclient;
	}

	result_val = parse_authorise(client, jp->params, &err_val, &errnum);
	ret = json_is_true(result_val);
	if (ret) {
		/* So far okay in remote mode, remainder to be done by upstream
		 * pool */
		if (ckp->remote) {
			upstream_auth(ckp, client, jp);
			goto out;
		}
		send_auth_success(ckp, sdata, client);
	} else {
		if (errnum < 0)
			stratum_send_message(sdata, client, "Authorisations temporarily offline :(");
		else
			send_auth_failure(sdata, client);
	}
	send_auth_response(sdata, client_id, ret, jp->id_val, err_val);
	if (!ret)
		goto out;

	if (client->remote) {
		/* We don't need to keep a record of clients on remote trusted
		 * servers after auth'ing them. */
		client->dropped = true;
		goto out;
	}

	/* Update the client now if they have set a valid mindiff different
	 * from the startdiff. suggest_diff overrides worker mindiff */
	if (client->suggest_diff)
		mindiff = client->suggest_diff;
	else
		mindiff = client->worker_instance->mindiff;
	if (!mindiff)
		goto out;
	mindiff = MAX(ckp->mindiff, mindiff);
	if (mindiff != client->diff) {
		client->diff = mindiff;
		stratum_send_diff(sdata, client);
	}
out:
	dec_instance_ref(sdata, client);
out_noclient:
	discard_json_params(jp);

}

static void parse_ckdb_cmd(ckpool_t *ckp, const char *cmd)
{
	json_t *val, *res_val, *arr_val;
	json_error_t err_val;
	size_t index;

	val = json_loads(cmd, 0, &err_val);
	if (unlikely(!val)) {
		LOGWARNING("CKDB MSG %s JSON decode failed(%d): %s", cmd, err_val.line, err_val.text);
		return;
	}
	res_val = json_object_get(val, "diffchange");
	json_array_foreach(res_val, index, arr_val) {
		char *workername;
		int mindiff;

		json_get_string(&workername, arr_val, "workername");
		if (!workername)
			continue;
		json_get_int(&mindiff, arr_val, "difficultydefault");
		set_worker_mindiff(ckp, workername, mindiff);
		dealloc(workername);
	}
	json_decref(val);
}

/* Test a value under lock and set it, returning the original value */
static bool test_and_set(bool *val, mutex_t *lock)
{
	bool ret;

	mutex_lock(lock);
	ret = *val;
	*val = true;
	mutex_unlock(lock);

	return ret;
}

static bool test_and_clear(bool *val, mutex_t *lock)
{
	bool ret;

	mutex_lock(lock);
	ret = *val;
	*val = false;
	mutex_unlock(lock);

	return ret;
}

static void ckdbq_process(ckpool_t *ckp, char *msg)
{
	sdata_t *sdata = ckp->sdata;
	size_t responselen;
	char *buf = NULL;

	while (!buf) {
		mutex_lock(&sdata->ckdb_lock);
		buf = ckdb_msg_call(ckp, msg);
		mutex_unlock(&sdata->ckdb_lock);

		if (unlikely(!buf)) {
			if (!test_and_set(&sdata->ckdb_offline, &sdata->ckdb_lock))
				LOGWARNING("Failed to talk to ckdb, queueing messages");
			sleep(5);
		}
	}
	free(msg);
	if (test_and_clear(&sdata->ckdb_offline, &sdata->ckdb_lock))
		LOGWARNING("Successfully resumed talking to ckdb");

	/* Process any requests from ckdb that are heartbeat responses with
	 * specific requests. */
	responselen = strlen(buf);
	if (likely(responselen > 1)) {
		char *response = alloca(responselen);
		int offset = 0;

		memset(response, 0, responselen);
		if (likely(sscanf(buf, "%*d.%*d.%c%n", response, &offset) > 0)) {
			strcpy(response + 1, buf + offset);
			if (likely(safecmp(response, "ok"))) {
				char *cmd;

				cmd = response;
				strsep(&cmd, ".");
				LOGDEBUG("Got ckdb response: %s cmd %s", response, cmd);
				if (cmdmatch(cmd, "heartbeat=")) {
					strsep(&cmd, "=");
					parse_ckdb_cmd(ckp, cmd);
				}
			} else
				LOGWARNING("Got ckdb failure response: %s", buf);
		} else
			LOGWARNING("Got bad ckdb response: %s", buf);
	}
	free(buf);
}

static int transactions_by_jobid(sdata_t *sdata, const int64_t id)
{
	workbase_t *wb;
	int ret = -1;

	ck_rlock(&sdata->workbase_lock);
	HASH_FIND_I64(sdata->workbases, &id, wb);
	if (wb)
		ret = wb->txns;
	ck_runlock(&sdata->workbase_lock);

	return ret;
}

static json_t *txnhashes_by_jobid(sdata_t *sdata, const int64_t id)
{
	json_t *ret = NULL;
	workbase_t *wb;

	ck_rlock(&sdata->workbase_lock);
	HASH_FIND_I64(sdata->workbases, &id, wb);
	if (wb)
		ret = json_string(wb->txn_hashes);
	ck_runlock(&sdata->workbase_lock);

	return ret;
}

static void send_transactions(ckpool_t *ckp, json_params_t *jp)
{
	const char *msg = json_string_value(jp->method),
		*params = json_string_value(json_array_get(jp->params, 0));
	stratum_instance_t *client = NULL;
	sdata_t *sdata = ckp->sdata;
	json_t *val, *hashes;
	int64_t job_id = 0;
	time_t now_t;

	if (unlikely(!msg || !strlen(msg))) {
		LOGWARNING("send_transactions received null method");
		goto out;
	}
	val = json_object();
	steal_json_id(val, jp);
	if (cmdmatch(msg, "mining.get_transactions")) {
		int txns;

		/* We don't actually send the transactions as that would use
		 * up huge bandwidth, so we just return the number of
		 * transactions :) . Support both forms of encoding the
		 * request in method name and as a parameter. */
		if (params && strlen(params) > 0)
			sscanf(params, "%lx", &job_id);
		else
			sscanf(msg, "mining.get_transactions(%lx", &job_id);
		txns = transactions_by_jobid(sdata, job_id);
		if (txns != -1) {
			json_set_int(val, "result", txns);
			json_object_set_new_nocheck(val, "error", json_null());
		} else
			json_set_string(val, "error", "Invalid job_id");
		goto out_send;
	}
	if (!cmdmatch(msg, "mining.get_txnhashes")) {
		LOGDEBUG("Unhandled mining get request: %s", msg);
		json_set_string(val, "error", "Unhandled");
		goto out_send;
	}

	client = ref_instance_by_id(sdata, jp->client_id);
	if (unlikely(!client)) {
		LOGINFO("send_transactions failed to find client id %"PRId64" in hashtable!",
			jp->client_id);
		goto out;
	}

	now_t = time(NULL);
	if (now_t - client->last_txns < ckp->update_interval) {
		LOGNOTICE("Rate limiting get_txnhashes on client %"PRId64"!", jp->client_id);
		json_set_string(val, "error", "Ratelimit");
		goto out_send;
	}
	client->last_txns = now_t;
	if (!params || !strlen(params)) {
		json_set_string(val, "error", "Invalid params");
		goto out_send;
	}
	sscanf(params, "%lx", &job_id);
	hashes = txnhashes_by_jobid(sdata, job_id);
	if (hashes) {
		json_object_set_new_nocheck(val, "result", hashes);
		json_object_set_new_nocheck(val, "error", json_null());
	} else
		json_set_string(val, "error", "Invalid job_id");
out_send:
	stratum_add_send(sdata, val, jp->client_id, SM_TXNSRESULT);
out:
	if (client)
		dec_instance_ref(sdata, client);
	discard_json_params(jp);
}

/* Called 32 times per min, we send the updated stats to ckdb of those users
 * who have gone 1 minute between updates. This ends up staggering stats to
 * avoid floods of stat data coming at once. */
static void update_workerstats(ckpool_t *ckp, sdata_t *sdata)
{
	json_entry_t *json_list = NULL, *entry, *tmpentry;
	user_instance_t *user, *tmp;
	char cdfield[64];
	time_t now_t;
	ts_t ts_now;

	if (sdata->ckdb_offline) {
		LOGDEBUG("Not queueing workerstats due to ckdb offline");
		return;
	}

	if (++sdata->stats.userstats_cycle > 0x1f)
		sdata->stats.userstats_cycle = 0;

	ts_realtime(&ts_now);
	sprintf(cdfield, "%lu,%lu", ts_now.tv_sec, ts_now.tv_nsec);
	now_t = ts_now.tv_sec;

	ck_rlock(&sdata->instance_lock);
	HASH_ITER(hh, sdata->user_instances, user, tmp) {
		worker_instance_t *worker;
		uint8_t cycle_mask;

		if (!user->authorised)
			continue;

		/* Select users using a mask to return each user's stats once
		 * every ~10 minutes */
		cycle_mask = user->id & 0x1f;
		if (cycle_mask != sdata->stats.userstats_cycle)
			continue;
		DL_FOREACH(user->worker_instances, worker) {
			double ghs1, ghs5, ghs60, ghs1440;
			json_t *val;
			int elapsed;

			/* Send one lot of stats once the worker is idle if
			 * they have submitted no shares in the last 10 minutes
			 * with the idle bool set. */
			if (worker->idle && worker->notified_idle)
				continue;
			elapsed = now_t - worker->start_time;
			ghs1 = worker->dsps1 * nonces;
			ghs5 = worker->dsps5 * nonces;
			ghs60 = worker->dsps60 * nonces;
			ghs1440 = worker->dsps1440 * nonces;
			JSON_CPACK(val, "{ss,si,ss,ss,si,sf,sf,sf,sf,sb,ss,ss,ss,ss}",
					"poolinstance", ckp->name,
					"elapsed", elapsed,
					"username", user->username,
					"workername", worker->workername,
					"instances", worker->instance_count,
					"hashrate", ghs1,
					"hashrate5m", ghs5,
					"hashrate1hr", ghs60,
					"hashrate24hr", ghs1440,
					"idle", worker->idle,
					"createdate", cdfield,
					"createby", "code",
					"createcode", __func__,
					"createinet", ckp->serverurl[0]);
			worker->notified_idle = worker->idle;
			entry = ckalloc(sizeof(json_entry_t));
			entry->val = val;
			DL_APPEND(json_list, entry);
		}
	}
	ck_runlock(&sdata->instance_lock);

	/* Add all entries outside of the instance lock */
	DL_FOREACH_SAFE(json_list, entry, tmpentry) {
		if (ckp->remote)
			upstream_json_msgtype(ckp, entry->val, SM_WORKERSTATS);
		else
			ckdbq_add(ckp, ID_WORKERSTATS, entry->val);
		DL_DELETE(json_list, entry);
		free(entry);
	}
}

static void add_log_entry(log_entry_t **entries, char **fname, char **buf)
{
	log_entry_t *entry = ckalloc(sizeof(log_entry_t));

	entry->fname = *fname;
	*fname = NULL;
	entry->buf = *buf;
	*buf = NULL;
	DL_APPEND(*entries, entry);
}

static void dump_log_entries(log_entry_t **entries)
{
	log_entry_t *entry, *tmpentry;
	FILE *fp;

	DL_FOREACH_SAFE(*entries, entry, tmpentry) {
		DL_DELETE(*entries, entry);
		fp = fopen(entry->fname, "we");
		if (likely(fp)) {
			fprintf(fp, "%s", entry->buf);
			fclose(fp);
		} else
			LOGERR("Failed to fopen %s in dump_log_entries", entry->fname);
		free(entry->fname);
		free(entry->buf);
		free(entry);
	}
}

static void upstream_workers(ckpool_t *ckp, user_instance_t *user)
{
	char *msg;

	ASPRINTF(&msg, "{\"method\":\"workers\",\"username\":\"%s\",\"workers\":%d}\n",
		 user->username, user->workers);
	connector_upstream_msg(ckp, msg);
}


/* To iterate over all users, if user is initially NULL, this will return the first entry,
 * otherwise it will return the entry after user, and NULL if there are no more entries.
 * Allows us to grab and drop the lock on each iteration. */
static user_instance_t *next_user(sdata_t *sdata, user_instance_t *user)
{
	ck_rlock(&sdata->instance_lock);
	if (unlikely(!user))
		user = sdata->user_instances;
	else
		user = user->hh.next;
	ck_runlock(&sdata->instance_lock);

	return user;
}

/* Ditto for worker */
static worker_instance_t *next_worker(sdata_t *sdata, user_instance_t *user, worker_instance_t *worker)
{
	ck_rlock(&sdata->instance_lock);
	if (!worker)
		worker = user->worker_instances;
	else
		worker = worker->next;
	ck_runlock(&sdata->instance_lock);

	return worker;
}

static void *statsupdate(void *arg)
{
	ckpool_t *ckp = (ckpool_t *)arg;
	sdata_t *sdata = ckp->sdata;
	pool_stats_t *stats = &sdata->stats;

	pthread_detach(pthread_self());
	rename_proc("statsupdate");

	tv_time(&stats->start_time);
	cksleep_prepare_r(&stats->last_update);
	sleep(1);

	while (42) {
		double ghs, ghs1, ghs5, ghs15, ghs60, ghs360, ghs1440, ghs10080, per_tdiff;
		char suffix1[16], suffix5[16], suffix15[16], suffix60[16], cdfield[64];
		char suffix360[16], suffix1440[16], suffix10080[16];
		log_entry_t *log_entries = NULL;
		char_entry_t *char_list = NULL;
		stratum_instance_t *client;
		user_instance_t *user;
		int idle_workers = 0;
		char *fname, *s, *sp;
		tv_t now, diff;
		ts_t ts_now;
		json_t *val;
		FILE *fp;
		int i;

		tv_time(&now);
		timersub(&now, &stats->start_time, &diff);

		ck_wlock(&sdata->instance_lock);
		/* Grab the first entry */
		client = sdata->stratum_instances;
		if (likely(client))
			__inc_instance_ref(client);
		ck_wunlock(&sdata->instance_lock);

		while (client) {
			tv_time(&now);
			/* Look for clients that may have been dropped which the
			 * stratifier has not been informed about and ask the
			 * connector if they still exist */
			if (client->dropped)
				connector_test_client(ckp, client->id);
			else if (client->node || client->trusted) {
				/* Do nothing to these */
			} else if (!client->authorised) {
				/* Test for clients that haven't authed in over a minute
				 * and drop them lazily */
				if (now.tv_sec > client->start_time + 60) {
					client->dropped = true;
					connector_drop_client(ckp, client->id);
				}
			} else {
				per_tdiff = tvdiff(&now, &client->last_share);
				/* Decay times per connected instance */
				if (per_tdiff > 60) {
					/* No shares for over a minute, decay to 0 */
					decay_client(client, 0, &now);
					idle_workers++;
					if (per_tdiff > 600)
						client->idle = true;
					/* Test idle clients are still connected */
					connector_test_client(ckp, client->id);
				}
			}

			ck_wlock(&sdata->instance_lock);
			/* Drop the reference of the last entry we examined,
			 * then grab the next client. */
			__dec_instance_ref(client);
			client = client->hh.next;
			/* Grab a reference to this client allowing us to examine
			 * it without holding the lock */
			if (likely(client))
				__inc_instance_ref(client);
			ck_wunlock(&sdata->instance_lock);
		}

		user = NULL;

		while ((user = next_user(sdata, user)) != NULL) {
			worker_instance_t *worker;
			bool idle = false;
			json_t *user_array;

			if (!user->authorised)
				continue;

			user_array = json_array();
			worker = NULL;
			tv_time(&now);

			/* Decay times per worker */
			while ((worker = next_worker(sdata, user, worker)) != NULL) {
				per_tdiff = tvdiff(&now, &worker->last_share);
				if (per_tdiff > 60) {
					decay_worker(worker, 0, &now);
					worker->idle = true;
				}
				ghs = worker->dsps1 * nonces;
				suffix_string(ghs, suffix1, 16, 0);

				ghs = worker->dsps5 * nonces;
				suffix_string(ghs, suffix5, 16, 0);

				ghs = worker->dsps60 * nonces;
				suffix_string(ghs, suffix60, 16, 0);

				ghs = worker->dsps1440 * nonces;
				suffix_string(ghs, suffix1440, 16, 0);

				ghs = worker->dsps10080 * nonces;
				suffix_string(ghs, suffix10080, 16, 0);

				copy_tv(&worker->last_update, &now);

				JSON_CPACK(val, "{ss,ss,ss,ss,ss,si,sI,sf,sI}",
						"hashrate1m", suffix1,
						"hashrate5m", suffix5,
						"hashrate1hr", suffix60,
						"hashrate1d", suffix1440,
						"hashrate7d", suffix10080,
						"lastupdate", now.tv_sec,
						"shares", worker->shares,
						"bestshare", worker->best_diff,
						"bestever", worker->best_ever);

				ASPRINTF(&fname, "%s/workers/%s", ckp->logdir, worker->workername);
				s = json_dumps(val, JSON_NO_UTF8 | JSON_PRESERVE_ORDER | JSON_EOL);
				add_log_entry(&log_entries, &fname, &s);
				json_set_string(val, "workername", worker->workername);
				json_array_append_new(user_array, val);
				val = NULL;
			}

			/* Decay times per user */
			per_tdiff = tvdiff(&now, &user->last_share);
			if (per_tdiff > 60) {
				decay_user(user, 0, &now);
				idle = true;
			}
			ghs = user->dsps1 * nonces;
			suffix_string(ghs, suffix1, 16, 0);

			ghs = user->dsps5 * nonces;
			suffix_string(ghs, suffix5, 16, 0);

			ghs = user->dsps60 * nonces;
			suffix_string(ghs, suffix60, 16, 0);

			ghs = user->dsps1440 * nonces;
			suffix_string(ghs, suffix1440, 16, 0);

			ghs = user->dsps10080 * nonces;
			suffix_string(ghs, suffix10080, 16, 0);

			copy_tv(&user->last_update, &now);

			JSON_CPACK(val, "{ss,ss,ss,ss,ss,si,si,sI,sf,sI}",
					"hashrate1m", suffix1,
					"hashrate5m", suffix5,
					"hashrate1hr", suffix60,
					"hashrate1d", suffix1440,
					"hashrate7d", suffix10080,
					"lastupdate", now.tv_sec,
					"workers", user->workers + user->remote_workers,
					"shares", user->shares,
					"bestshare", user->best_diff,
					"bestever", user->best_ever);

			/* Reset the remote_workers count once per minute */
			user->remote_workers = 0;

			if (!idle) {
				s = json_dumps(val, JSON_NO_UTF8 | JSON_PRESERVE_ORDER);
				ASPRINTF(&sp, "User %s:%s", user->username, s);
				dealloc(s);
				add_msg_entry(&char_list, &sp);
			}
			json_object_set_new_nocheck(val, "worker", user_array);
			ASPRINTF(&fname, "%s/users/%s", ckp->logdir, user->username);
			s = json_dumps(val, JSON_NO_UTF8 | JSON_PRESERVE_ORDER | JSON_EOL);
			add_log_entry(&log_entries, &fname, &s);
			json_decref(val);
			if (ckp->remote)
				upstream_workers(ckp, user);
		}

		/* Dump log entries out of instance_lock */
		dump_log_entries(&log_entries);
		notice_msg_entries(&char_list);

		ghs1 = stats->dsps1 * nonces;
		suffix_string(ghs1, suffix1, 16, 0);

		ghs5 = stats->dsps5 * nonces;
		suffix_string(ghs5, suffix5, 16, 0);

		ghs15 = stats->dsps15 * nonces;
		suffix_string(ghs15, suffix15, 16, 0);

		ghs60 = stats->dsps60 * nonces;
		suffix_string(ghs60, suffix60, 16, 0);

		ghs360 = stats->dsps360 * nonces;
		suffix_string(ghs360, suffix360, 16, 0);

		ghs1440 = stats->dsps1440 * nonces;
		suffix_string(ghs1440, suffix1440, 16, 0);

		ghs10080 = stats->dsps10080 * nonces;
		suffix_string(ghs10080, suffix10080, 16, 0);

		ASPRINTF(&fname, "%s/pool/pool.status", ckp->logdir);
		fp = fopen(fname, "we");
		if (unlikely(!fp))
			LOGERR("Failed to fopen %s", fname);
		dealloc(fname);

		JSON_CPACK(val, "{si,si,si,si,si,si}",
				"runtime", diff.tv_sec,
				"lastupdate", now.tv_sec,
				"Users", stats->users,
				"Workers", stats->workers,
				"Idle", idle_workers,
				"Disconnected", stats->disconnected);
		s = json_dumps(val, JSON_NO_UTF8 | JSON_PRESERVE_ORDER);
		json_decref(val);
		LOGNOTICE("Pool:%s", s);
		fprintf(fp, "%s\n", s);
		dealloc(s);

		JSON_CPACK(val, "{ss,ss,ss,ss,ss,ss,ss}",
				"hashrate1m", suffix1,
				"hashrate5m", suffix5,
				"hashrate15m", suffix15,
				"hashrate1hr", suffix60,
				"hashrate6hr", suffix360,
				"hashrate1d", suffix1440,
				"hashrate7d", suffix10080);
		s = json_dumps(val, JSON_NO_UTF8 | JSON_PRESERVE_ORDER);
		json_decref(val);
		LOGNOTICE("Pool:%s", s);
		fprintf(fp, "%s\n", s);
		dealloc(s);

		sprintf(suffix1, "%.1f", stats->sps1);
		sprintf(suffix5, "%.1f", stats->sps5);
		sprintf(suffix15, "%.1f", stats->sps15);
		sprintf(suffix60, "%.1f", stats->sps60);

		JSON_CPACK(val, "{sI,sI,sI,ss,ss,ss,ss}",
				"accepted", stats->accounted_diff_shares,
				"rejected", stats->accounted_rejects,
				"bestshare", stats->best_diff,
				"SPS1m", suffix1,
				"SPS5m", suffix5,
				"SPS15m", suffix15,
				"SPS1h", suffix60);
		s = json_dumps(val, JSON_NO_UTF8 | JSON_PRESERVE_ORDER);
		json_decref(val);
		LOGNOTICE("Pool:%s", s);
		fprintf(fp, "%s\n", s);
		dealloc(s);
		fclose(fp);

		if (ckp->proxy && sdata->proxy) {
			proxy_t *proxy, *proxytmp, *subproxy, *subtmp;

			mutex_lock(&sdata->proxy_lock);
			JSON_CPACK(val, "{sI,si,si}",
				   "current", sdata->proxy->id,
				   "active", HASH_COUNT(sdata->proxies),
				   "total", sdata->proxy_count);
			mutex_unlock(&sdata->proxy_lock);

			s = json_dumps(val, JSON_NO_UTF8 | JSON_PRESERVE_ORDER);
			json_decref(val);
			LOGNOTICE("Proxy:%s", s);
			dealloc(s);

			mutex_lock(&sdata->proxy_lock);
			HASH_ITER(hh, sdata->proxies, proxy, proxytmp) {
				JSON_CPACK(val, "{sI,si,sI,sb}",
					   "id", proxy->id,
					   "subproxies", proxy->subproxy_count,
					   "clients", proxy->combined_clients,
					   "alive", !proxy->dead);
				s = json_dumps(val, JSON_NO_UTF8 | JSON_PRESERVE_ORDER);
				json_decref(val);
				ASPRINTF(&sp, "Proxies:%s", s);
				dealloc(s);
				add_msg_entry(&char_list, &sp);
				HASH_ITER(sh, proxy->subproxies, subproxy, subtmp) {
					JSON_CPACK(val, "{sI,si,si,sI,sI,sf,sb}",
						   "id", subproxy->id,
						   "subid", subproxy->subid,
						   "nonce2len", subproxy->nonce2len,
						   "clients", subproxy->bound_clients,
						   "maxclients", subproxy->max_clients,
						   "diff", subproxy->diff,
						   "alive", !subproxy->dead);
					s = json_dumps(val, JSON_NO_UTF8 | JSON_PRESERVE_ORDER);
					json_decref(val);
					ASPRINTF(&sp, "Subproxies:%s", s);
					dealloc(s);
					add_msg_entry(&char_list, &sp);
				}
			}
			mutex_unlock(&sdata->proxy_lock);
			info_msg_entries(&char_list);
		}

		ts_realtime(&ts_now);
		sprintf(cdfield, "%lu,%lu", ts_now.tv_sec, ts_now.tv_nsec);
		JSON_CPACK(val, "{ss,si,si,si,sf,sf,sf,sf,ss,ss,ss,ss}",
				"poolinstance", ckp->name,
				"elapsed", diff.tv_sec,
				"users", stats->users,
				"workers", stats->workers,
				"hashrate", ghs1,
				"hashrate5m", ghs5,
				"hashrate1hr", ghs60,
				"hashrate24hr", ghs1440,
				"createdate", cdfield,
				"createby", "code",
				"createcode", __func__,
				"createinet", ckp->serverurl[0]);
		ckdbq_add(ckp, ID_POOLSTATS, val);

		/* Update stats 32 times per minute to divide up userstats for
		 * ckdb, displaying status every minute. */
		for (i = 0; i < 32; i++) {
			cksleep_ms_r(&stats->last_update, 1875);
			cksleep_prepare_r(&stats->last_update);
			update_workerstats(ckp, sdata);

			mutex_lock(&sdata->stats_lock);
			stats->accounted_shares += stats->unaccounted_shares;
			stats->accounted_diff_shares += stats->unaccounted_diff_shares;
			stats->accounted_rejects += stats->unaccounted_rejects;

			decay_time(&stats->sps1, stats->unaccounted_shares, 1.875, MIN1);
			decay_time(&stats->sps5, stats->unaccounted_shares, 1.875, MIN5);
			decay_time(&stats->sps15, stats->unaccounted_shares, 1.875, MIN15);
			decay_time(&stats->sps60, stats->unaccounted_shares, 1.875, HOUR);

			decay_time(&stats->dsps1, stats->unaccounted_diff_shares, 1.875, MIN1);
			decay_time(&stats->dsps5, stats->unaccounted_diff_shares, 1.875, MIN5);
			decay_time(&stats->dsps15, stats->unaccounted_diff_shares, 1.875, MIN15);
			decay_time(&stats->dsps60, stats->unaccounted_diff_shares, 1.875, HOUR);
			decay_time(&stats->dsps360, stats->unaccounted_diff_shares, 1.875, HOUR6);
			decay_time(&stats->dsps1440, stats->unaccounted_diff_shares, 1.875, DAY);
			decay_time(&stats->dsps10080, stats->unaccounted_diff_shares, 1.875, WEEK);

			stats->unaccounted_shares =
			stats->unaccounted_diff_shares =
			stats->unaccounted_rejects = 0;
			mutex_unlock(&sdata->stats_lock);
		}
	}

	return NULL;
}

/* Sends a heartbeat to ckdb every second to maintain the relationship of
 * ckpool always initiating a request -> getting a ckdb response, but allows
 * ckdb to provide specific commands to ckpool. */
static void *ckdb_heartbeat(void *arg)
{
	ckpool_t *ckp = (ckpool_t *)arg;
	sdata_t *sdata = ckp->sdata;

	pthread_detach(pthread_self());
	rename_proc("heartbeat");

	while (42) {
		char cdfield[64];
		ts_t ts_now;
		json_t *val;

		cksleep_ms(1000);
		if (unlikely(!ckmsgq_empty(sdata->ckdbq))) {
			LOGDEBUG("Witholding heartbeat due to ckdb messages being queued");
			continue;
		}
		ts_realtime(&ts_now);
		sprintf(cdfield, "%lu,%lu", ts_now.tv_sec, ts_now.tv_nsec);
		JSON_CPACK(val, "{ss,ss,ss,ss}",
				"createdate", cdfield,
				"createby", "code",
				"createcode", __func__,
				"createinet", ckp->serverurl[0]);
		ckdbq_add(ckp, ID_HEARTBEAT, val);
	}
	return NULL;
}

static void json_double_string(double *dbl, json_t *val, const char *key)
{
	char *string;

	json_get_string(&string, val, key);
	if (!string)
		return;
	sscanf(string, "%lf", dbl);
	free(string);
}

static void read_poolstats(ckpool_t *ckp)
{
	char *s = alloca(4096), *pstats, *dsps, *sps;
	sdata_t *sdata = ckp->sdata;
	pool_stats_t *stats = &sdata->stats;
	int tvsec_diff = 0, ret;
	tv_t now, last;
	json_t *val;
	FILE *fp;

	snprintf(s, 4095, "%s/pool/pool.status", ckp->logdir);
	fp = fopen(s, "re");
	if (!fp) {
		LOGINFO("Pool does not have a logfile to read");
		return;
	}
	memset(s, 0, 4096);
	ret = fread(s, 1, 4095, fp);
	fclose(fp);
	if (ret < 1 || !strlen(s)) {
		LOGDEBUG("No string to read in pool logfile");
		return;
	}
	/* Strip out end of line terminators */
	pstats = strsep(&s, "\n");
	dsps = strsep(&s, "\n");
	sps = strsep(&s, "\n");
	if (!s) {
		LOGINFO("Failed to find EOL in pool logfile");
		return;
	}
	val = json_loads(pstats, 0, NULL);
	if (!val) {
		LOGINFO("Failed to json decode pstats line from pool logfile: %s", pstats);
		return;
	}
	tv_time(&now);
	last.tv_sec = 0;
	json_get_int64(&last.tv_sec, val, "lastupdate");
	json_decref(val);
	LOGINFO("Successfully read pool pstats: %s", pstats);

	val = json_loads(dsps, 0, NULL);
	if (!val) {
		LOGINFO("Failed to json decode dsps line from pool logfile: %s", sps);
		return;
	}
	stats->dsps1 = dsps_from_key(val, "hashrate1m");
	stats->dsps5 = dsps_from_key(val, "hashrate5m");
	stats->dsps15 = dsps_from_key(val, "hashrate15m");
	stats->dsps60 = dsps_from_key(val, "hashrate1hr");
	stats->dsps360 = dsps_from_key(val, "hashrate6hr");
	stats->dsps1440 = dsps_from_key(val, "hashrate1d");
	stats->dsps10080 = dsps_from_key(val, "hashrate7d");
	json_decref(val);
	LOGINFO("Successfully read pool dsps: %s", dsps);

	val = json_loads(sps, 0, NULL);
	if (!val) {
		LOGINFO("Failed to json decode sps line from pool logfile: %s", dsps);
		return;
	}
	json_double_string(&stats->sps1, val, "SPS1m");
	json_double_string(&stats->sps5, val, "SPS5m");
	json_double_string(&stats->sps15, val, "SPS15m");
	json_double_string(&stats->sps60, val, "SPS1h");
	json_get_int64(&stats->accounted_diff_shares, val, "accepted");
	json_get_int64(&stats->accounted_rejects, val, "rejected");
	json_get_int64(&stats->best_diff, val, "bestshare");
	json_decref(val);

	LOGINFO("Successfully read pool sps: %s", sps);
	if (last.tv_sec)
		tvsec_diff = now.tv_sec - last.tv_sec - 60;
	if (tvsec_diff > 60) {
		LOGNOTICE("Old pool stats indicate pool down for %d seconds, decaying stats",
			  tvsec_diff);
		decay_time(&stats->sps1, 0, tvsec_diff, MIN1);
		decay_time(&stats->sps5, 0, tvsec_diff, MIN5);
		decay_time(&stats->sps15, 0, tvsec_diff, MIN15);
		decay_time(&stats->sps60, 0, tvsec_diff, HOUR);

		decay_time(&stats->dsps1, 0, tvsec_diff, MIN1);
		decay_time(&stats->dsps5, 0, tvsec_diff, MIN5);
		decay_time(&stats->dsps15, 0, tvsec_diff, MIN15);
		decay_time(&stats->dsps60, 0, tvsec_diff, HOUR);
		decay_time(&stats->dsps360, 0, tvsec_diff, HOUR6);
		decay_time(&stats->dsps1440, 0, tvsec_diff, DAY);
		decay_time(&stats->dsps10080, 0, tvsec_diff, WEEK);
	}
}

void *stratifier(void *arg)
{
	proc_instance_t *pi = (proc_instance_t *)arg;
	pthread_t pth_blockupdate, pth_statsupdate, pth_heartbeat;
	ckpool_t *ckp = pi->ckp;
	int64_t randomiser;
	sdata_t *sdata;
	int threads;

	rename_proc(pi->processname);
	LOGWARNING("%s stratifier starting", ckp->name);
	sdata = ckzalloc(sizeof(sdata_t));
	ckp->sdata = sdata;
	sdata->ckp = ckp;
	sdata->verbose = true;

	/* Wait for the generator to have something for us */
	while (!ckp->proxy && !ckp->generator_ready)
		cksleep_ms(10);

	if (!ckp->proxy) {
		if (!generator_checkaddr(ckp, ckp->btcaddress)) {
			LOGEMERG("Fatal: btcaddress invalid according to bitcoind");
			goto out;
		}

		/* Store this for use elsewhere */
		hex2bin(scriptsig_header_bin, scriptsig_header, 41);
		if (script_address(ckp->btcaddress)) {
			address_to_scripttxn(sdata->pubkeytxnbin, ckp->btcaddress);
			sdata->pubkeytxnlen = 23;
		} else {
			address_to_pubkeytxn(sdata->pubkeytxnbin, ckp->btcaddress);
			sdata->pubkeytxnlen = 25;
		}

		if (generator_checkaddr(ckp, ckp->donaddress)) {
			ckp->donvalid = true;
			if (script_address(ckp->donaddress)) {
				sdata->donkeytxnlen = 23;
				address_to_scripttxn(sdata->donkeytxnbin, ckp->donaddress);
			} else {
				sdata->donkeytxnlen = 25;
				address_to_pubkeytxn(sdata->donkeytxnbin, ckp->donaddress);
			}
		}
	}

	randomiser = time(NULL);
	sdata->enonce1_64 = htole64(randomiser);
	sdata->session_id = randomiser;
	/* Set the initial id to time as high bits so as to not send the same
	 * id on restarts */
	randomiser <<= 32;
	if (!ckp->proxy)
		sdata->blockchange_id = sdata->workbase_id = randomiser;

	cklock_init(&sdata->instance_lock);
	cksem_init(&sdata->update_sem);
	cksem_post(&sdata->update_sem);

	mutex_init(&sdata->ckdb_lock);
	mutex_init(&sdata->ckdb_msg_lock);
	/* Create half as many share processing and receiving threads as there
	 * are CPUs */
	threads = sysconf(_SC_NPROCESSORS_ONLN) / 2 ? : 1;
	sdata->updateq = create_ckmsgq(ckp, "updater", &block_update);
	sdata->sshareq = create_ckmsgqs(ckp, "sprocessor", &sshare_process, threads);
	sdata->ssends = create_ckmsgqs(ckp, "ssender", &ssend_process, threads);
	sdata->sauthq = create_ckmsgq(ckp, "authoriser", &sauth_process);
	sdata->stxnq = create_ckmsgq(ckp, "stxnq", &send_transactions);
	sdata->srecvs = create_ckmsgqs(ckp, "sreceiver", &srecv_process, threads);
	sdata->ckdbq = create_ckmsgqs(ckp, "ckdbqueue", &ckdbq_process, threads);
	create_pthread(&pth_heartbeat, ckdb_heartbeat, ckp);
	read_poolstats(ckp);

	cklock_init(&sdata->workbase_lock);
	if (!ckp->proxy)
		create_pthread(&pth_blockupdate, blockupdate, ckp);
	else {
		mutex_init(&sdata->proxy_lock);
	}

	mutex_init(&sdata->stats_lock);
	if (!ckp->passthrough || ckp->node)
		create_pthread(&pth_statsupdate, statsupdate, ckp);

	mutex_init(&sdata->share_lock);
	mutex_init(&sdata->block_lock);

	ckp->stratifier_ready = true;
	LOGWARNING("%s stratifier ready", ckp->name);

	stratum_loop(ckp, pi);
out:
	/* We should never get here unless there's a fatal error */
	LOGEMERG("Stratifier failure, shutting down");
	exit(1);
	return NULL;
}<|MERGE_RESOLUTION|>--- conflicted
+++ resolved
@@ -722,7 +722,8 @@
 		dealloc(wb->coinb3bin);
 		wb->coinb2 = bin2hex(wb->coinb2bin, wb->coinb2len);
 		LOGDEBUG("Coinb2: %s", wb->coinb2);
-	}
+	} else
+		wb->coinb2 = strdup("");
 	/* Coinbases 2 +/- 3 templates complete */
 
 	snprintf(header, 225, "%s%s%s%s%s%s%s",
@@ -1057,9 +1058,6 @@
 	char cdfield[64];
 	json_t *val;
 
-	if (CKP_STANDALONE(ckp))
-		return;
-
 	sprintf(cdfield, "%lu,%lu", wb->gentime.tv_sec, wb->gentime.tv_nsec);
 
 	JSON_CPACK(val, "{sI,ss,ss,ss,ss,ss,ss,ss,ss,sI,so,ss,ss,ss,ss}",
@@ -1660,7 +1658,7 @@
 
 			/* Drop lock to send this */
 			send_ageworkinfo(ckp, tmp->mapped_id);
-			clear_workbase(tmp);
+			clear_workbase(ckp, tmp);
 
 			ck_wlock(&sdata->workbase_lock);
 		}
@@ -1740,10 +1738,15 @@
 	json_intcpy(&wb->coinb1len, val, "coinb1len");
 	wb->coinb1bin = ckzalloc(wb->coinb1len);
 	hex2bin(wb->coinb1bin, wb->coinb1, wb->coinb1len);
-	json_strdup(&wb->coinb2, val, "coinb2");
-	json_intcpy(&wb->coinb2len, val, "coinb2len");
-	wb->coinb2bin = ckzalloc(wb->coinb2len);
-	hex2bin(wb->coinb2bin, wb->coinb2, wb->coinb2len);
+	/* This check is needed because coinb2len is zero in btcsolo */
+	if (ckp->btcsolo)
+		wb->coinb2 = strdup("");
+	else {
+		json_strdup(&wb->coinb2, val, "coinb2");
+		json_intcpy(&wb->coinb2len, val, "coinb2len");
+		wb->coinb2bin = ckzalloc(wb->coinb2len);
+		hex2bin(wb->coinb2bin, wb->coinb2, wb->coinb2len);
+	}
 	json_intcpy(&wb->enonce1varlen, val, "enonce1varlen");
 	json_intcpy(&wb->enonce2varlen, val, "enonce2varlen");
 	ts_realtime(&wb->gentime);
@@ -2916,7 +2919,7 @@
 }
 #endif
 
-static void free_proxy(proxy_t *proxy)
+static void free_proxy(ckpool_t *ckp, proxy_t *proxy)
 {
 	sdata_t *dsdata = proxy->sdata;
 
@@ -2935,7 +2938,7 @@
 		ck_wlock(&dsdata->workbase_lock);
 		HASH_ITER(hh, dsdata->workbases, wb, tmpwb) {
 			HASH_DEL(dsdata->workbases, wb);
-			clear_workbase(wb);
+			clear_workbase(ckp, wb);
 		}
 		ck_wunlock(&dsdata->workbase_lock);
 	}
@@ -2982,14 +2985,14 @@
 			dead++;
 			HASH_DELETE(sh, proxy->subproxies, subproxy);
 			proxy->subproxy_count--;
-			free_proxy(subproxy);
+			free_proxy(ckp, subproxy);
 		}
 		/* Should we reap the parent proxy too?*/
 		if (!proxy->deleted || proxy->subproxy_count > 1 || proxy->bound_clients)
 			continue;
 		HASH_DELETE(sh, proxy->subproxies, proxy);
 		HASH_DELETE(hh, sdata->proxies, proxy);
-		free_proxy(proxy);
+		free_proxy(ckp, proxy);
 	}
 	mutex_unlock(&sdata->proxy_lock);
 
@@ -5135,10 +5138,9 @@
 	__inc_worker(sdata,user, worker);
 	ck_wunlock(&sdata->instance_lock);
 
-<<<<<<< HEAD
 	if (!ckp->proxy && (new_user || !user->btcaddress) && (len > 26 && len < 35)) {
 		/* Is this a btc address based username? */
-		if (test_address(ckp, username)) {
+		if (generator_checkaddr(ckp, username)) {
 			user->btcaddress = true;
 			if (script_address(username)) {
 				user->txnlen = 23;
@@ -5149,11 +5151,6 @@
 			}
 		}
 	}
-=======
-	/* Is this a btc address based username? */
-	if (!ckp->proxy && (new_user || !user->btcaddress) && (len > 26 && len < 35))
-		user->btcaddress = generator_checkaddr(ckp, username);
->>>>>>> c8af7e3a
 	if (new_user) {
 		LOGNOTICE("Added new user %s%s", username, user->btcaddress ?
 			  " as address based registration" : "");
@@ -5518,10 +5515,10 @@
 
 	/* We do the preauth etc. in remote mode, and leave final auth to
 	 * upstream pool to complete. */
-	if (!ckp->remote)
+	if (!ckp->remote || ckp->btcsolo)
 		client_auth(ckp, client, user, ret);
 out:
-	if (ckp->btcsolo && ret) {
+	if (ckp->btcsolo && ret && !client->remote) {
 		sdata_t *sdata = ckp->sdata;
 
 		/* recursive lock, grab instance first then workbase */
@@ -5729,8 +5726,11 @@
 	sprintf(cdfield, "%lu,%lu", ts_now.tv_sec, ts_now.tv_nsec);
 
 	process_block(ckp, wb, coinbase, cblen, data, hash, swap32, blockhash);
-	send_node_block(sdata, client->enonce1, nonce, nonce2, ntime32, wb->id,
-			diff, client->id);
+	if (!ckp->btcsolo) {
+		/* Solo doesn't do nodes and the locking is backwards here... */
+		send_node_block(sdata, client->enonce1, nonce, nonce2, ntime32, wb->id,
+				diff, client->id);
+	}
 
 	JSON_CPACK(val, "{si,ss,ss,sI,ss,ss,sI,ss,ss,ss,sI,sf,ss,ss,ss,ss}",
 			"height", wb->height,
@@ -5795,13 +5795,8 @@
 }
 
 /* Needs to be entered with client holding a ref count. */
-<<<<<<< HEAD
 static double submission_diff(sdata_t *sdata, const stratum_instance_t *client, const workbase_t *wb, const char *nonce2,
-			      const uint32_t ntime32, const char *nonce, uchar *hash)
-=======
-static double submission_diff(const stratum_instance_t *client, const workbase_t *wb, const char *nonce2,
 			      const uint32_t ntime32, const char *nonce, uchar *hash, const bool stale)
->>>>>>> c8af7e3a
 {
 	unsigned char merkle_root[32], merkle_sha[64];
 	uint32_t *data32, *swap32, benonce32;
@@ -6055,13 +6050,9 @@
 		memcpy(nonce2, tmp, nlen);
 		nonce2[len] = '\0';
 	}
-<<<<<<< HEAD
-	sdiff = submission_diff(sdata, client, wb, nonce2, ntime32, nonce, hash);
-=======
 	if (id < sdata->blockchange_id)
 		stale = true;
-	sdiff = submission_diff(client, wb, nonce2, ntime32, nonce, hash, stale);
->>>>>>> c8af7e3a
+	sdiff = submission_diff(sdata, client, wb, nonce2, ntime32, nonce, hash, stale);
 	if (sdiff > client->best_diff) {
 		worker_instance_t *worker = client->worker_instance;
 
@@ -6758,10 +6749,9 @@
 
 	user = get_create_user(ckp, sdata, username, &new_user);
 
-<<<<<<< HEAD
 	if (!ckp->proxy && (new_user || !user->btcaddress) && (len > 26 && len < 35)) {
 		/* Is this a btc address based username? */
-		if (test_address(ckp, username)) {
+		if (generator_checkaddr(ckp, username)) {
 			user->btcaddress = true;
 			if (script_address(username)) {
 				user->txnlen = 23;
@@ -6772,11 +6762,6 @@
 			}
 		}
 	}
-=======
-	/* Is this a btc address based username? */
-	if (!ckp->proxy && (new_user || !user->btcaddress) && (len > 26 && len < 35))
-		user->btcaddress = generator_checkaddr(ckp, username);
->>>>>>> c8af7e3a
 	if (new_user) {
 		LOGNOTICE("Added new remote user %s%s", username, user->btcaddress ?
 			  " as address based registration" : "");
@@ -6961,6 +6946,10 @@
 	json_params_t *jp;
 	int64_t client_id;
 
+	if (ckp->btcsolo) {
+		LOGWARNING("Got remote auth request in btcsolo mode, ignoring!");
+		return;
+	}
 	json_get_int64(&client_id, val, "clientid");
 	/* Encode remote server client_id into remote client's id */
 	client_id = (remote_id << 32) | (client_id & 0xffffffffll);
@@ -7546,7 +7535,7 @@
 	if (ret) {
 		/* So far okay in remote mode, remainder to be done by upstream
 		 * pool */
-		if (ckp->remote) {
+		if (ckp->remote && !ckp->btcsolo) {
 			upstream_auth(ckp, client, jp);
 			goto out;
 		}
@@ -7866,7 +7855,7 @@
 
 	/* Add all entries outside of the instance lock */
 	DL_FOREACH_SAFE(json_list, entry, tmpentry) {
-		if (ckp->remote)
+		if (ckp->remote && !ckp->btcsolo)
 			upstream_json_msgtype(ckp, entry->val, SM_WORKERSTATS);
 		else
 			ckdbq_add(ckp, ID_WORKERSTATS, entry->val);
