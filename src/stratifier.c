--- conflicted
+++ resolved
@@ -2060,7 +2060,6 @@
 	ckdbq_add(ckp, ID_AUTH, val);
 }
 
-<<<<<<< HEAD
 static json_t *__user_notify(sdata_t *sdata, user_instance_t *user_instance, bool clean);
 
 static void __update_solo_client(sdata_t *sdata, stratum_instance_t *client, user_instance_t *user_instance)
@@ -2071,9 +2070,7 @@
 	stratum_add_send(sdata, json_msg, client->id);
 }
 
-=======
 /* Needs to be entered with client holding a ref count. */
->>>>>>> ab91682e
 static json_t *parse_authorise(stratum_instance_t *client, json_t *params_val, json_t **err_val,
 			       const char *address, int *errnum)
 {
@@ -2416,7 +2413,7 @@
 	ckdbq_add(ckp, ID_BLOCK, val);
 }
 
-<<<<<<< HEAD
+/* Needs to be entered with client holding a ref count. */
 static inline uchar *user_coinb2(stratum_instance_t *client, workbase_t *wb)
 {
 	struct userwb *userwb;
@@ -2432,9 +2429,7 @@
 	return userwb->coinb2bin;
 }
 
-=======
 /* Needs to be entered with client holding a ref count. */
->>>>>>> ab91682e
 static double submission_diff(stratum_instance_t *client, workbase_t *wb, const char *nonce2,
 			      uint32_t ntime32, const char *nonce, uchar *hash)
 {
