--- conflicted
+++ resolved
@@ -866,13 +866,10 @@
 
 	add_base(ckp, wb, &new_block);
 
-<<<<<<< HEAD
 	if (ckp->btcsolo)
 		stratum_broadcast_updates(new_block);
 	else
 		stratum_broadcast_update(new_block);
-=======
-	stratum_broadcast_update(new_block);
 	ret = true;
 	LOGINFO("Broadcasted updated stratum base");
 out:
@@ -896,7 +893,6 @@
 	ur->ckp = ckp;
 	ur->prio = prio;
 	create_pthread(pth, do_update, ur);
->>>>>>> ad4e959a
 }
 
 static void drop_allclients(ckpool_t *ckp)
