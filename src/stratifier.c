--- conflicted
+++ resolved
@@ -1758,11 +1758,7 @@
 		*err_val = json_string("Invalid character in username");
 		goto out;
 	}
-<<<<<<< HEAD
-	user_instance = client->user_instance = authorise_user(ckp, buf);
-=======
-	user_instance = client->user_instance = generate_user(client->ckp, client, buf);
->>>>>>> 87336835
+	user_instance = client->user_instance = generate_user(ckp, client, buf);
 	client->user_id = user_instance->id;
 	ts_realtime(&now);
 	client->start_time = now.tv_sec;
