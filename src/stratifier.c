--- conflicted
+++ resolved
@@ -1218,11 +1218,7 @@
 	if (instance) {
 		/* If we've found a matching disconnected instance, use it only
 		 * once and discard it */
-<<<<<<< HEAD
-		HASH_DEL(sdata->disconnected_instances, instance);
-=======
 		__del_disconnected(sdata, instance);
->>>>>>> 0f56ed8c
 		kill_instance(sdata, instance);
 		ret = true;
 	}
