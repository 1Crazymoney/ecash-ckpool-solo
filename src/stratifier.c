/*
 * Copyright 2014-2015 Con Kolivas
 *
 * This program is free software; you can redistribute it and/or modify it
 * under the terms of the GNU General Public License as published by the Free
 * Software Foundation; either version 3 of the License, or (at your option)
 * any later version.  See COPYING for more details.
 */

#include "config.h"

#include <arpa/inet.h>
#include <sys/socket.h>
#include <sys/stat.h>
#include <sys/time.h>
#include <sys/types.h>
#include <dirent.h>
#include <fcntl.h>
#include <math.h>
#include <string.h>
#include <unistd.h>

#include "ckpool.h"
#include "libckpool.h"
#include "bitcoin.h"
#include "sha2.h"
#include "stratifier.h"
#include "uthash.h"
#include "utlist.h"

/* Consistent across all pool instances */
static const char *workpadding = "000000800000000000000000000000000000000000000000000000000000000000000000000000000000000080020000";
static const char *scriptsig_header = "01000000010000000000000000000000000000000000000000000000000000000000000000ffffffff";
static uchar scriptsig_header_bin[41];

/* Add unaccounted shares when they arrive, remove them with each update of
 * rolling stats. */
struct pool_stats {
	tv_t start_time;
	ts_t last_update;

	int workers;
	int users;
	int disconnected;

	/* Absolute shares stats */
	int64_t unaccounted_shares;
	int64_t accounted_shares;

	/* Cycle of 32 to determine which users to dump stats on */
	uint8_t userstats_cycle;

	/* Shares per second for 1/5/15/60 minute rolling averages */
	double sps1;
	double sps5;
	double sps15;
	double sps60;

	/* Diff shares stats */
	int64_t unaccounted_diff_shares;
	int64_t accounted_diff_shares;
	int64_t unaccounted_rejects;
	int64_t accounted_rejects;

	/* Diff shares per second for 1/5/15... minute rolling averages */
	double dsps1;
	double dsps5;
	double dsps15;
	double dsps60;
	double dsps360;
	double dsps1440;
	double dsps10080;
};

typedef struct pool_stats pool_stats_t;

struct workbase {
	/* Hash table data */
	UT_hash_handle hh;
	int64_t id;
	char idstring[20];

	ts_t gentime;

	/* GBT/shared variables */
	char target[68];
	double diff;
	double network_diff;
	uint32_t version;
	uint32_t curtime;
	char prevhash[68];
	char ntime[12];
	uint32_t ntime32;
	char bbversion[12];
	char nbit[12];
	uint64_t coinbasevalue;
	int height;
	char *flags;
	int transactions;
	char *txn_data;
	char *txn_hashes;
	int merkles;
	char merklehash[16][68];
	char merklebin[16][32];
	json_t *merkle_array;

	/* Template variables, lengths are binary lengths! */
	char *coinb1; // coinbase1
	uchar *coinb1bin;
	int coinb1len; // length of above

	char enonce1const[32]; // extranonce1 section that is constant
	uchar enonce1constbin[16];
	int enonce1constlen; // length of above - usually zero unless proxying
	int enonce1varlen; // length of unique extranonce1 string for each worker - usually 8

	int enonce2varlen; // length of space left for extranonce2 - usually 8 unless proxying

	char *coinb2; // coinbase2
	uchar *coinb2bin;
	int coinb2len; // length of above

	/* Cached header binary */
	char headerbin[112];

	char *logdir;

	ckpool_t *ckp;
	bool proxy; /* This workbase is proxied work */
};

typedef struct workbase workbase_t;

struct json_params {
	json_t *method;
	json_t *params;
	json_t *id_val;
	int64_t client_id;
};

typedef struct json_params json_params_t;

/* Stratum json messages with their associated client id */
struct smsg {
	json_t *json_msg;
	int64_t client_id;
};

typedef struct smsg smsg_t;

struct user_instance;
struct worker_instance;
struct stratum_instance;

typedef struct user_instance user_instance_t;
typedef struct worker_instance worker_instance_t;
typedef struct stratum_instance stratum_instance_t;

struct user_instance {
	UT_hash_handle hh;
	char username[128];
	int64_t id;
	char *secondaryuserid;
	bool btcaddress;

	/* A linked list of all connected instances of this user */
	stratum_instance_t *clients;

	/* A linked list of all connected workers of this user */
	worker_instance_t *worker_instances;

	int workers;

	double best_diff; /* Best share found by this user */

	double dsps1; /* Diff shares per second, 1 minute rolling average */
	double dsps5; /* ... 5 minute ... */
	double dsps60;/* etc */
	double dsps1440;
	double dsps10080;
	tv_t last_share;
	tv_t last_update;

	bool authorised; /* Has this username ever been authorised? */
	time_t auth_time;
	time_t failed_authtime; /* Last time this username failed to authorise */
	int auth_backoff; /* How long to reject any auth attempts since last failure */
	bool throttled; /* Have we begun rejecting auth attempts */
};

/* Combined data from workers with the same workername */
struct worker_instance {
	user_instance_t *user_instance;
	char *workername;

	worker_instance_t *next;
	worker_instance_t *prev;

	double dsps1;
	double dsps5;
	double dsps60;
	double dsps1440;
	tv_t last_share;
	tv_t last_update;
	time_t start_time;

	double best_diff; /* Best share found by this worker */
	int mindiff; /* User chosen mindiff */

	bool idle;
	bool notified_idle;
};

typedef struct stratifier_data sdata_t;

typedef struct proxy_base proxy_t;

/* Per client stratum instance == workers */
struct stratum_instance {
	UT_hash_handle hh;
	int64_t id;

	stratum_instance_t *next;
	stratum_instance_t *prev;

	/* Reference count for when this instance is used outside of the
	 * instance_lock */
	int ref;

	char enonce1[32];
	uchar enonce1bin[16];
	char enonce1var[12];
	uint64_t enonce1_64;

	int64_t diff; /* Current diff */
	int64_t old_diff; /* Previous diff */
	int64_t diff_change_job_id; /* Last job_id we changed diff */
	double dsps1; /* Diff shares per second, 1 minute rolling average */
	double dsps5; /* ... 5 minute ... */
	double dsps60;/* etc */
	double dsps1440;
	double dsps10080;
	tv_t ldc; /* Last diff change */
	int ssdc; /* Shares since diff change */
	tv_t first_share;
	tv_t last_share;
	time_t first_invalid; /* Time of first invalid in run of non stale rejects */
	time_t start_time;

	char address[INET6_ADDRSTRLEN];
	bool subscribed;
	bool authorising; /* In progress, protected by instance_lock */
	bool authorised;
	bool dropped;
	bool idle;
	int reject;	/* Indicator that this client is having a run of rejects
			 * or other problem and should be dropped lazily if
			 * this is set to 2 */

	bool reconnect; /* Do we need to send this client a reconnect message */
	time_t reconnect_request; /* The time we sent a reconnect message */

	user_instance_t *user_instance;
	worker_instance_t *worker_instance;

	char *useragent;
	char *workername;
	int64_t user_id;
	int server; /* Which server is this instance bound to */

	ckpool_t *ckp;

	time_t last_txns; /* Last time this worker requested txn hashes */
	time_t disconnected_time; /* Time this instance disconnected */

	int64_t suggest_diff; /* Stratum client suggested diff */
	double best_diff; /* Best share found by this instance */

	sdata_t *sdata; /* Which sdata this client is bound to */
	proxy_t *proxy; /* Proxy this is bound to in proxy mode */
	int64_t proxyid; /* Which proxy id  */
	int subproxyid; /* Which subproxy */
};

struct share {
	UT_hash_handle hh;
	uchar hash[32];
	int64_t workbase_id;
};

typedef struct share share_t;

struct proxy_base {
	UT_hash_handle hh;
	UT_hash_handle sh; /* For subproxy hashlist */
	proxy_t *next; /* For retired subproxies */
	proxy_t *prev;
	int64_t id;
	int low_id;
	int subid;

	double diff;

	char enonce1[32];
	uchar enonce1bin[16];
	int enonce1constlen;
	int enonce1varlen;

	int nonce2len;
	int enonce2varlen;

	bool subscribed;
	bool notified;

	int64_t clients; /* Incrementing client count */
	int64_t max_clients; /* Maximum number of clients per subproxy */
	int64_t bound_clients; /* Currently actively bound clients */
	int64_t combined_clients; /* Total clients of all subproxies of a parent proxy */
	int64_t headroom; /* Temporary variable when calculating how many more clients can bind */

	int subproxy_count; /* Number of subproxies */
	proxy_t *parent; /* Parent proxy of each subproxy */
	proxy_t *subproxies; /* Hashlist of subproxies sorted by subid */
	sdata_t *sdata; /* Unique stratifer data for each subproxy */
	bool dead;
};

struct stratifier_data {
	ckpool_t *ckp;

	char pubkeytxnbin[25];
	char donkeytxnbin[25];

	pool_stats_t stats;
	/* Protects changes to pool stats */
	mutex_t stats_lock;

	/* Serialises sends/receives to ckdb if possible */
	mutex_t ckdb_lock;

	bool ckdb_offline;
	bool verbose;

	uint64_t enonce1_64;

	/* For protecting the hashtable data */
	cklock_t workbase_lock;

	/* For the hashtable of all workbases */
	workbase_t *workbases;
	workbase_t *current_workbase;
	int workbases_generated;

	int64_t workbase_id;
	int64_t blockchange_id;
	char lasthash[68];
	char lastswaphash[68];

	ckmsgq_t *ssends;	// Stratum sends
	ckmsgq_t *srecvs;	// Stratum receives
	ckmsgq_t *ckdbq;	// ckdb
	ckmsgq_t *sshareq;	// Stratum share sends
	ckmsgq_t *sauthq;	// Stratum authorisations
	ckmsgq_t *stxnq;	// Transaction requests

	int64_t user_instance_id;

	/* Stratum_instances hashlist is stored by id, whereas disconnected_instances
	 * is sorted by enonce1_64. */
	stratum_instance_t *stratum_instances;
	stratum_instance_t *disconnected_instances;
	stratum_instance_t *recycled_instances;

	int stratum_generated;
	int disconnected_generated;

	user_instance_t *user_instances;

	/* Protects both stratum and user instances */
	cklock_t instance_lock;

	share_t *shares;
	mutex_t share_lock;

	int64_t shares_generated;

	/* Linked list of block solves, added to during submission, removed on
	 * accept/reject. It is likely we only ever have one solve on here but
	 * you never know... */
	mutex_t block_lock;
	ckmsg_t *block_solves;

	/* Generator message priority */
	int gen_priority;

	int proxy_count; /* Total proxies generated (not necessarily still alive) */
	proxy_t *proxy; /* Current proxy in use */
	proxy_t *proxies; /* Hashlist of all proxies */
	mutex_t proxy_lock; /* Protects all proxy data */
	proxy_t *subproxy; /* Which subproxy this sdata belongs to in proxy mode */
};

typedef struct json_entry json_entry_t;

struct json_entry {
	json_entry_t *next;
	json_entry_t *prev;
	json_t *val;
};

/* Priority levels for generator messages */
#define GEN_LAX 0
#define GEN_NORMAL 1
#define GEN_PRIORITY 2

#define ID_AUTH 0
#define ID_WORKINFO 1
#define ID_AGEWORKINFO 2
#define ID_SHARES 3
#define ID_SHAREERR 4
#define ID_POOLSTATS 5
#define ID_WORKERSTATS 6
#define ID_BLOCK 7
#define ID_ADDRAUTH 8
#define ID_HEARTBEAT 9

static const char *ckdb_ids[] = {
	"authorise",
	"workinfo",
	"ageworkinfo",
	"shares",
	"shareerror",
	"poolstats",
	"workerstats",
	"block",
	"addrauth",
	"heartbeat"
};

/* For storing a set of messages within another lock, allowing us to dump them
 * to the log outside of lock */
static void add_msg_entry(char_entry_t **entries, char **buf)
{
	char_entry_t *entry = ckalloc(sizeof(char_entry_t));

	entry->buf = *buf;
	*buf = NULL;
	DL_APPEND(*entries, entry);
}

static void notice_msg_entries(char_entry_t **entries)
{
	char_entry_t *entry, *tmpentry;

	DL_FOREACH_SAFE(*entries, entry, tmpentry) {
		DL_DELETE(*entries, entry);
		LOGNOTICE("%s", entry->buf);
		free(entry->buf);
		free(entry);
	}
}

static void generate_coinbase(const ckpool_t *ckp, workbase_t *wb)
{
	uint64_t *u64, g64, d64 = 0;
	sdata_t *sdata = ckp->data;
	char header[228];
	int len, ofs = 0;
	ts_t now;

	/* Set fixed length coinb1 arrays to be more than enough */
	wb->coinb1 = ckzalloc(256);
	wb->coinb1bin = ckzalloc(128);

	/* Strings in wb should have been zero memset prior. Generate binary
	 * templates first, then convert to hex */
	memcpy(wb->coinb1bin, scriptsig_header_bin, 41);
	ofs += 41; // Fixed header length;

	ofs++; // Script length is filled in at the end @wb->coinb1bin[41];

	/* Put block height at start of template */
	len = ser_number(wb->coinb1bin + ofs, wb->height);
	ofs += len;

	/* Followed by flag */
	len = strlen(wb->flags) / 2;
	wb->coinb1bin[ofs++] = len;
	hex2bin(wb->coinb1bin + ofs, wb->flags, len);
	ofs += len;

	/* Followed by timestamp */
	ts_realtime(&now);
	len = ser_number(wb->coinb1bin + ofs, now.tv_sec);
	ofs += len;

	/* Followed by our unique randomiser based on the nsec timestamp */
	len = ser_number(wb->coinb1bin + ofs, now.tv_nsec);
	ofs += len;

	wb->enonce1varlen = ckp->nonce1length;
	wb->enonce2varlen = ckp->nonce2length;
	wb->coinb1bin[ofs++] = wb->enonce1varlen + wb->enonce2varlen;

	wb->coinb1len = ofs;

	len = wb->coinb1len - 41;

	len += wb->enonce1varlen;
	len += wb->enonce2varlen;

	wb->coinb2bin = ckzalloc(256);
	memcpy(wb->coinb2bin, "\x0a\x63\x6b\x70\x6f\x6f\x6c", 7);
	wb->coinb2len = 7;
	if (ckp->btcsig) {
		int siglen = strlen(ckp->btcsig);

		LOGDEBUG("Len %d sig %s", siglen, ckp->btcsig);
		if (siglen) {
			wb->coinb2bin[wb->coinb2len++] = siglen;
			memcpy(wb->coinb2bin + wb->coinb2len, ckp->btcsig, siglen);
			wb->coinb2len += siglen;
		}
	}
	len += wb->coinb2len;

	wb->coinb1bin[41] = len - 1; /* Set the length now */
	__bin2hex(wb->coinb1, wb->coinb1bin, wb->coinb1len);
	LOGDEBUG("Coinb1: %s", wb->coinb1);
	/* Coinbase 1 complete */

	memcpy(wb->coinb2bin + wb->coinb2len, "\xff\xff\xff\xff", 4);
	wb->coinb2len += 4;

	// Generation value
	g64 = wb->coinbasevalue;
	if (ckp->donvalid) {
		d64 = g64 / 200; // 0.5% donation
		g64 -= d64; // To guarantee integers add up to the original coinbasevalue
		wb->coinb2bin[wb->coinb2len++] = 2; // 2 transactions
	} else
		wb->coinb2bin[wb->coinb2len++] = 1; // 2 transactions

	u64 = (uint64_t *)&wb->coinb2bin[wb->coinb2len];
	*u64 = htole64(g64);
	wb->coinb2len += 8;

	wb->coinb2bin[wb->coinb2len++] = 25;
	memcpy(wb->coinb2bin + wb->coinb2len, sdata->pubkeytxnbin, 25);
	wb->coinb2len += 25;

	if (ckp->donvalid) {
		u64 = (uint64_t *)&wb->coinb2bin[wb->coinb2len];
		*u64 = htole64(d64);
		wb->coinb2len += 8;

		wb->coinb2bin[wb->coinb2len++] = 25;
		memcpy(wb->coinb2bin + wb->coinb2len, sdata->donkeytxnbin, 25);
		wb->coinb2len += 25;
	}

	wb->coinb2len += 4; // Blank lock

	wb->coinb2 = bin2hex(wb->coinb2bin, wb->coinb2len);
	LOGDEBUG("Coinb2: %s", wb->coinb2);
	/* Coinbase 2 complete */

	snprintf(header, 225, "%s%s%s%s%s%s%s",
		 wb->bbversion, wb->prevhash,
		 "0000000000000000000000000000000000000000000000000000000000000000",
		 wb->ntime, wb->nbit,
		 "00000000", /* nonce */
		 workpadding);
	LOGDEBUG("Header: %s", header);
	hex2bin(wb->headerbin, header, 112);
}

static void stratum_broadcast_update(sdata_t *sdata, const workbase_t *wb, bool clean);

static void clear_workbase(workbase_t *wb)
{
	free(wb->flags);
	free(wb->txn_data);
	free(wb->txn_hashes);
	free(wb->logdir);
	free(wb->coinb1bin);
	free(wb->coinb1);
	free(wb->coinb2bin);
	free(wb->coinb2);
	json_decref(wb->merkle_array);
	free(wb);
}

/* Remove all shares with a workbase id less than wb_id for block changes */
static void purge_share_hashtable(sdata_t *sdata, const int64_t wb_id)
{
	share_t *share, *tmp;
	int purged = 0;

	mutex_lock(&sdata->share_lock);
	HASH_ITER(hh, sdata->shares, share, tmp) {
		if (share->workbase_id < wb_id) {
			HASH_DEL(sdata->shares, share);
			dealloc(share);
			purged++;
		}
	}
	mutex_unlock(&sdata->share_lock);

	if (purged)
		LOGINFO("Cleared %d shares from share hashtable", purged);
}

/* Remove all shares with a workbase id == wb_id being discarded */
static void age_share_hashtable(sdata_t *sdata, const int64_t wb_id)
{
	share_t *share, *tmp;
	int aged = 0;

	mutex_lock(&sdata->share_lock);
	HASH_ITER(hh, sdata->shares, share, tmp) {
		if (share->workbase_id == wb_id) {
			HASH_DEL(sdata->shares, share);
			dealloc(share);
			aged++;
		}
	}
	mutex_unlock(&sdata->share_lock);

	if (aged)
		LOGINFO("Aged %d shares from share hashtable", aged);
}

static char *status_chars = "|/-\\";

/* Absorbs the json and generates a ckdb json message, logs it to the ckdb
 * log and returns the malloced message. */
static char *ckdb_msg(ckpool_t *ckp, json_t *val, const int idtype)
{
	char *json_msg = json_dumps(val, JSON_COMPACT);
	char logname[512];
	char *ret = NULL;

	if (unlikely(!json_msg))
		goto out;
	ASPRINTF(&ret, "%s.id.json=%s", ckdb_ids[idtype], json_msg);
	free(json_msg);
out:
	json_decref(val);
	snprintf(logname, 511, "%s%s", ckp->logdir, ckp->ckdb_name);
	rotating_log(logname, ret);
	return ret;
}

static void _ckdbq_add(ckpool_t *ckp, const int idtype, json_t *val, const char *file,
		       const char *func, const int line)
{
	static time_t time_counter;
	sdata_t *sdata = ckp->data;
	static int counter = 0;
	char *json_msg;
	time_t now_t;
	char ch;

	if (unlikely(!val)) {
		LOGWARNING("Invalid json sent to ckdbq_add from %s %s:%d", file, func, line);
		return;
	}

	now_t = time(NULL);
	if (now_t != time_counter) {
		/* Rate limit to 1 update per second */
		time_counter = now_t;
		ch = status_chars[(counter++) & 0x3];
		fprintf(stdout, "%c\r", ch);
		fflush(stdout);
	}

	if (CKP_STANDALONE(ckp))
		return json_decref(val);

	json_msg = ckdb_msg(ckp, val, idtype);
	if (unlikely(!json_msg)) {
		LOGWARNING("Failed to dump json from %s %s:%d", file, func, line);
		return;
	}

	ckmsgq_add(sdata->ckdbq, json_msg);
}

#define ckdbq_add(ckp, idtype, val) _ckdbq_add(ckp, idtype, val, __FILE__, __func__, __LINE__)

static void send_workinfo(ckpool_t *ckp, const workbase_t *wb)
{
	char cdfield[64];
	json_t *val;

	sprintf(cdfield, "%lu,%lu", wb->gentime.tv_sec, wb->gentime.tv_nsec);

	JSON_CPACK(val, "{sI,ss,ss,ss,ss,ss,ss,ss,ss,sI,so,ss,ss,ss,ss}",
			"workinfoid", wb->id,
			"poolinstance", ckp->name,
			"transactiontree", wb->txn_hashes,
			"prevhash", wb->prevhash,
			"coinbase1", wb->coinb1,
			"coinbase2", wb->coinb2,
			"version", wb->bbversion,
			"ntime", wb->ntime,
			"bits", wb->nbit,
			"reward", wb->coinbasevalue,
			"merklehash", json_deep_copy(wb->merkle_array),
			"createdate", cdfield,
			"createby", "code",
			"createcode", __func__,
			"createinet", ckp->serverurl[0]);
	ckdbq_add(ckp, ID_WORKINFO, val);
}

static void send_ageworkinfo(ckpool_t *ckp, const int64_t id)
{
	char cdfield[64];
	ts_t ts_now;
	json_t *val;

	ts_realtime(&ts_now);
	sprintf(cdfield, "%lu,%lu", ts_now.tv_sec, ts_now.tv_nsec);

	JSON_CPACK(val, "{sI,ss,ss,ss,ss,ss}",
			"workinfoid", id,
			"poolinstance", ckp->name,
			"createdate", cdfield,
			"createby", "code",
			"createcode", __func__,
			"createinet", ckp->serverurl[0]);
	ckdbq_add(ckp, ID_AGEWORKINFO, val);
}

/* Add a new workbase to the table of workbases. Sdata is the global data in
 * pool mode but unique to each subproxy in proxy mode */
static void add_base(ckpool_t *ckp, sdata_t *sdata, workbase_t *wb, bool *new_block)
{
	workbase_t *tmp, *tmpa, *aged = NULL;
	sdata_t *ckp_sdata = ckp->data;
	int len, ret;

	ts_realtime(&wb->gentime);
	wb->network_diff = diff_from_nbits(wb->headerbin + 72);

	len = strlen(ckp->logdir) + 8 + 1 + 16 + 1;
	wb->logdir = ckzalloc(len);

	/* In proxy mode, the wb->id is received in the notify update and
	 * we set workbase_id from it. In server mode the stratifier is
	 * setting the workbase_id */
	ck_wlock(&sdata->workbase_lock);
	ckp_sdata->workbases_generated++;
	if (!ckp->proxy)
		wb->id = sdata->workbase_id++;
	else
		sdata->workbase_id = wb->id;
	if (strncmp(wb->prevhash, sdata->lasthash, 64)) {
		char bin[32], swap[32];

		*new_block = true;
		memcpy(sdata->lasthash, wb->prevhash, 65);
		hex2bin(bin, sdata->lasthash, 32);
		swap_256(swap, bin);
		__bin2hex(sdata->lastswaphash, swap, 32);
		sdata->blockchange_id = wb->id;
	}
	if (*new_block && ckp->logshares) {
		sprintf(wb->logdir, "%s%08x/", ckp->logdir, wb->height);
		ret = mkdir(wb->logdir, 0750);
		if (unlikely(ret && errno != EEXIST))
			LOGERR("Failed to create log directory %s", wb->logdir);
	}
	sprintf(wb->idstring, "%016lx", wb->id);
	if (ckp->logshares)
		sprintf(wb->logdir, "%s%08x/%s", ckp->logdir, wb->height, wb->idstring);

	/* Is this long enough to ensure we don't dereference a workbase
	 * immediately? Should be unless clock changes 10 minutes so we use
	 * ts_realtime */
	HASH_ITER(hh, sdata->workbases, tmp, tmpa) {
		if (HASH_COUNT(sdata->workbases) < 3)
			break;
		if (wb == tmp)
			continue;
		/*  Age old workbases older than 10 minutes old */
		if (tmp->gentime.tv_sec < wb->gentime.tv_sec - 600) {
			HASH_DEL(sdata->workbases, tmp);
			aged = tmp;
			break;
		}
	}
	HASH_ADD_I64(sdata->workbases, id, wb);
	sdata->current_workbase = wb;
	ck_wunlock(&sdata->workbase_lock);

	if (*new_block)
		purge_share_hashtable(sdata, wb->id);

	send_workinfo(ckp, wb);

	/* Send the aged work message to ckdb once we have dropped the workbase lock
	 * to prevent taking recursive locks */
	if (aged) {
		send_ageworkinfo(ckp, aged->id);
		age_share_hashtable(sdata, aged->id);
		clear_workbase(aged);
	}
}

/* Mandatory send_recv to the generator which sets the message priority if this
 * message is higher priority. Races galore on gen_priority mean this might
 * read the wrong priority but occasional wrong values are harmless. */
static char *__send_recv_generator(ckpool_t *ckp, const char *msg, const int prio)
{
	sdata_t *sdata = ckp->data;
	char *buf = NULL;
	bool set;

	if (prio > sdata->gen_priority) {
		sdata->gen_priority = prio;
		set = true;
	} else
		set = false;
	buf = send_recv_proc(ckp->generator, msg);
	if (unlikely(!buf))
		buf = strdup("failed");
	if (set)
		sdata->gen_priority = 0;

	return buf;
}

/* Conditionally send_recv a message only if it's equal or higher priority than
 * any currently being serviced. NULL is returned if the request is not
 * processed for priority reasons, "failed" for an actual failure. */
static char *send_recv_generator(ckpool_t *ckp, const char *msg, const int prio)
{
	sdata_t *sdata = ckp->data;
	char *buf = NULL;

	if (prio >= sdata->gen_priority)
		buf = __send_recv_generator(ckp, msg, prio);
	return buf;
}

static void send_generator(const ckpool_t *ckp, const char *msg, const int prio)
{
	sdata_t *sdata = ckp->data;
	bool set;

	if (prio > sdata->gen_priority) {
		sdata->gen_priority = prio;
		set = true;
	} else
		set = false;
	send_proc(ckp->generator, msg);
	if (set)
		sdata->gen_priority = 0;
}

struct update_req {
	pthread_t *pth;
	ckpool_t *ckp;
	int prio;
};

static void broadcast_ping(sdata_t *sdata);

/* This function assumes it will only receive a valid json gbt base template
 * since checking should have been done earlier, and creates the base template
 * for generating work templates. */
static void *do_update(void *arg)
{
	struct update_req *ur = (struct update_req *)arg;
	ckpool_t *ckp = ur->ckp;
	sdata_t *sdata = ckp->data;
	bool new_block = false;
	int prio = ur->prio;
	bool ret = false;
	workbase_t *wb;
	json_t *val;
	char *buf;

	pthread_detach(pthread_self());
	rename_proc("updater");

	buf = send_recv_generator(ckp, "getbase", prio);
	if (unlikely(!buf)) {
		LOGNOTICE("Get base in update_base delayed due to higher priority request");
		goto out;
	}
	if (unlikely(cmdmatch(buf, "failed"))) {
		LOGWARNING("Generator returned failure in update_base");
		goto out;
	}

	wb = ckzalloc(sizeof(workbase_t));
	wb->ckp = ckp;
	val = json_loads(buf, 0, NULL);

	json_strcpy(wb->target, val, "target");
	json_dblcpy(&wb->diff, val, "diff");
	json_uintcpy(&wb->version, val, "version");
	json_uintcpy(&wb->curtime, val, "curtime");
	json_strcpy(wb->prevhash, val, "prevhash");
	json_strcpy(wb->ntime, val, "ntime");
	sscanf(wb->ntime, "%x", &wb->ntime32);
	json_strcpy(wb->bbversion, val, "bbversion");
	json_strcpy(wb->nbit, val, "nbit");
	json_uint64cpy(&wb->coinbasevalue, val, "coinbasevalue");
	json_intcpy(&wb->height, val, "height");
	json_strdup(&wb->flags, val, "flags");
	json_intcpy(&wb->transactions, val, "transactions");
	if (wb->transactions) {
		json_strdup(&wb->txn_data, val, "txn_data");
		json_strdup(&wb->txn_hashes, val, "txn_hashes");
	} else
		wb->txn_hashes = ckzalloc(1);
	json_intcpy(&wb->merkles, val, "merkles");
	wb->merkle_array = json_array();
	if (wb->merkles) {
		json_t *arr;
		int i;

		arr = json_object_get(val, "merklehash");
		for (i = 0; i < wb->merkles; i++) {
			strcpy(&wb->merklehash[i][0], json_string_value(json_array_get(arr, i)));
			hex2bin(&wb->merklebin[i][0], &wb->merklehash[i][0], 32);
			json_array_append_new(wb->merkle_array, json_string(&wb->merklehash[i][0]));
		}
	}
	json_decref(val);
	generate_coinbase(ckp, wb);

	add_base(ckp, sdata, wb, &new_block);
	if (new_block)
		LOGNOTICE("Block hash changed to %s", sdata->lastswaphash);

	stratum_broadcast_update(sdata, wb, new_block);
	ret = true;
	LOGINFO("Broadcast updated stratum base");
out:
	/* Send a ping to miners if we fail to get a base to keep them
	 * connected while bitcoind recovers(?) */
	if (unlikely(!ret)) {
		LOGINFO("Broadcast ping due to failed stratum base update");
		broadcast_ping(sdata);
	}
	dealloc(buf);
	free(ur->pth);
	free(ur);
	return NULL;
}

static void update_base(ckpool_t *ckp, const int prio)
{
	struct update_req *ur = ckalloc(sizeof(struct update_req));
	pthread_t *pth = ckalloc(sizeof(pthread_t));

	ur->pth = pth;
	ur->ckp = ckp;
	ur->prio = prio;
	create_pthread(pth, do_update, ur);
}

/* Instead of removing the client instance, we add it to a list of recycled
 * clients allowing us to reuse it instead of callocing a new one */
static void __kill_instance(sdata_t *sdata, stratum_instance_t *client)
{
	if (client->proxy) {
		client->proxy->bound_clients--;
		client->proxy->parent->combined_clients--;
	}
	free(client->workername);
	free(client->useragent);
	memset(client, 0, sizeof(stratum_instance_t));
	DL_APPEND(sdata->recycled_instances, client);
}

static void __del_disconnected(sdata_t *sdata, stratum_instance_t *client)
{
	HASH_DEL(sdata->disconnected_instances, client);
	sdata->stats.disconnected--;
	__kill_instance(sdata, client);
}

/* Called with instance_lock held. Note stats.users is protected by
 * instance lock to avoid recursive locking. */
static void __inc_worker(sdata_t *sdata, user_instance_t *instance)
{
	sdata->stats.workers++;
	if (!instance->workers++)
		sdata->stats.users++;
}

static void __dec_worker(sdata_t *sdata, user_instance_t *instance)
{
	sdata->stats.workers--;
	if (!--instance->workers)
		sdata->stats.users--;
}

/* Removes a client instance we know is on the stratum_instances list and from
 * the user client list if it's been placed on it */
static void __del_client(sdata_t *sdata, stratum_instance_t *client, user_instance_t *user)
{
	HASH_DEL(sdata->stratum_instances, client);
	if (user) {
		DL_DELETE(user->clients, client);
		__dec_worker(sdata, user);
	}
}

static void connector_drop_client(ckpool_t *ckp, const int64_t id)
{
	char buf[256];

	LOGDEBUG("Stratifier requesting connector drop client %"PRId64, id);
	snprintf(buf, 255, "dropclient=%"PRId64, id);
	send_proc(ckp->connector, buf);
}

static void drop_allclients(ckpool_t *ckp)
{
	stratum_instance_t *client, *tmp;
	int disconnects = 0, kills = 0;
	sdata_t *sdata = ckp->data;

	ck_wlock(&sdata->instance_lock);
	HASH_ITER(hh, sdata->stratum_instances, client, tmp) {
		int64_t client_id = client->id;

		if (!client->ref) {
			__del_client(sdata, client, client->user_instance);
			__kill_instance(sdata, client);
		} else
			client->dropped = true;
		kills++;
		connector_drop_client(ckp, client_id);
	}
	HASH_ITER(hh, sdata->disconnected_instances, client, tmp) {
		disconnects++;
		__del_disconnected(sdata, client);
	}
	sdata->stats.users = sdata->stats.workers = 0;
	ck_wunlock(&sdata->instance_lock);

	if (disconnects)
		LOGNOTICE("Disconnected %d instances", disconnects);
	if (kills)
		LOGNOTICE("Dropped %d instances", kills);
}

/* Copy only the relevant parts of the master sdata for each subproxy */
static sdata_t *duplicate_sdata(const sdata_t *sdata)
{
	sdata_t *dsdata = ckzalloc(sizeof(sdata_t));

	dsdata->ckp = sdata->ckp;

	/* Copy the transaction binaries for workbase creation */
	memcpy(dsdata->pubkeytxnbin, sdata->pubkeytxnbin, 25);
	memcpy(dsdata->donkeytxnbin, sdata->donkeytxnbin, 25);

	/* Use the same work queues for all subproxies */
	dsdata->ssends = sdata->ssends;
	dsdata->srecvs = sdata->srecvs;
	dsdata->ckdbq = sdata->ckdbq;
	dsdata->sshareq = sdata->sshareq;
	dsdata->sauthq = sdata->sauthq;
	dsdata->stxnq = sdata->stxnq;

	/* Give the sbuproxy its own workbase list and lock */
	cklock_init(&dsdata->workbase_lock);
	return dsdata;
}

static proxy_t *__generate_proxy(sdata_t *sdata, const int64_t id)
{
	proxy_t *proxy = ckzalloc(sizeof(proxy_t));

	proxy->parent = proxy;
	proxy->id = id;
	proxy->low_id = id & 0xFFFFFFFF;
	proxy->sdata = duplicate_sdata(sdata);
	proxy->sdata->subproxy = proxy;
	proxy->sdata->verbose = true;
	/* subid == 0 on parent proxy */
	HASH_ADD(sh, proxy->subproxies, subid, sizeof(int), proxy);
	proxy->subproxy_count++;
	HASH_ADD_I64(sdata->proxies, id, proxy);
	sdata->proxy_count++;
	return proxy;
}

static proxy_t *__generate_subproxy(sdata_t *sdata, proxy_t *proxy, const int subid)
{
	proxy_t *subproxy = ckzalloc(sizeof(proxy_t));

	subproxy->parent = proxy;
	subproxy->id = proxy->id;
	subproxy->low_id = proxy->low_id;
	subproxy->subid = subid;
	HASH_ADD(sh, proxy->subproxies, subid, sizeof(int), subproxy);
	proxy->subproxy_count++;
	subproxy->sdata = duplicate_sdata(sdata);
	subproxy->sdata->subproxy = subproxy;
	return subproxy;
}

static proxy_t *__existing_proxy(const sdata_t *sdata, const int64_t id)
{
	proxy_t *proxy;

	HASH_FIND_I64(sdata->proxies, &id, proxy);
	return proxy;
}

/* Find proxy by id number, generate one if none exist yet by that id */
static proxy_t *__proxy_by_id(sdata_t *sdata, const int64_t id)
{
	proxy_t *proxy = __existing_proxy(sdata, id);

	if (unlikely(!proxy)) {
		proxy = __generate_proxy(sdata, id);
		LOGNOTICE("Stratifier added new proxy %ld", id);
	}

	return proxy;
}

static proxy_t *__existing_subproxy(proxy_t *proxy, const int subid)
{
	proxy_t *subproxy;

	HASH_FIND(sh, proxy->subproxies, &subid, sizeof(int), subproxy);
	return subproxy;
}

static proxy_t *__subproxy_by_id(sdata_t *sdata, proxy_t *proxy, const int subid)
{
	proxy_t *subproxy = __existing_subproxy(proxy, subid);

	if (!subproxy) {
		subproxy = __generate_subproxy(sdata, proxy, subid);
		LOGINFO("Stratifier added new subproxy %ld:%d", proxy->id, subid);
	}
	return subproxy;
}

static proxy_t *subproxy_by_id(sdata_t *sdata, const int64_t id, const int subid)
{
	proxy_t *proxy, *subproxy;

	mutex_lock(&sdata->proxy_lock);
	proxy = __proxy_by_id(sdata, id);
	subproxy = __subproxy_by_id(sdata, proxy, subid);
	mutex_unlock(&sdata->proxy_lock);

	return subproxy;
}

static proxy_t *existing_subproxy(sdata_t *sdata, const int64_t id, const int subid)
{
	proxy_t *proxy, *subproxy = NULL;

	mutex_lock(&sdata->proxy_lock);
	proxy = __existing_proxy(sdata, id);
	if (proxy)
		subproxy = __existing_subproxy(proxy, subid);
	mutex_unlock(&sdata->proxy_lock);

	return subproxy;
}

/* Set proxy to the current proxy and calculate how much headroom it has */
static int64_t current_headroom(sdata_t *sdata, proxy_t **proxy)
{
	proxy_t *subproxy, *tmp;
	int64_t headroom = 0;

	mutex_lock(&sdata->proxy_lock);
	*proxy = sdata->proxy;
	if (!*proxy)
		goto out_unlock;
	HASH_ITER(sh, (*proxy)->subproxies, subproxy, tmp) {
		if (subproxy->dead)
			continue;
		headroom += subproxy->max_clients - subproxy->clients;
	}
out_unlock:
	mutex_unlock(&sdata->proxy_lock);

	return headroom;
}

static void reconnect_client(sdata_t *sdata, stratum_instance_t *client);

static void generator_recruit(const ckpool_t *ckp, const int recruits)
{
	char buf[256];

	sprintf(buf, "recruit=%d", recruits);
	LOGINFO("Stratifer requesting %d more proxies from generator", recruits);
	send_generator(ckp, buf, GEN_PRIORITY);
}

/* Find how much headroom we have and connect up to that many clients that are
 * not currently on this pool, setting the reconnect for the remainder to be
 * switched lazily. */
static void reconnect_clients(sdata_t *sdata)
{
	stratum_instance_t *client, *tmpclient;
	int reconnects = 0, hard = 0;
	int64_t headroom;
	proxy_t *proxy;

	headroom = current_headroom(sdata, &proxy);
	if (!proxy)
		return;

	ck_rlock(&sdata->instance_lock);
	HASH_ITER(hh, sdata->stratum_instances, client, tmpclient) {
		if (client->proxyid == proxy->id)
			continue;
		if (headroom-- < 1)
			continue;
		reconnects++;
		/* Limit reconnects sent concurrently to prevent a flood of new
		 * connections */
		if (client->reconnect && hard <= SOMAXCONN / 2) {
			hard++;
			reconnect_client(sdata, client);
		} else
			client->reconnect = true;
	}
	ck_runlock(&sdata->instance_lock);

	if (reconnects) {
		LOGNOTICE("%d clients flagged for reconnect to proxy %ld", reconnects,
			  proxy->id);
	}
	if (headroom < 0)
		generator_recruit(sdata->ckp, -headroom);
}

#if 0
static proxy_t *current_proxy(sdata_t *sdata)
{
	proxy_t *proxy;

	mutex_lock(&sdata->proxy_lock);
	proxy = sdata->proxy;
	mutex_unlock(&sdata->proxy_lock);

	return proxy;
}
#endif

static void dead_proxyid(sdata_t *sdata, const int64_t id, const int subid)
{
	stratum_instance_t *client, *tmp;
	int reconnects = 0, hard = 0;
	int64_t headroom;
	proxy_t *proxy;

	proxy = existing_subproxy(sdata, id, subid);
	if (proxy)
		proxy->dead = true;
	LOGINFO("Stratifier dropping clients from proxy %ld:%d", id, subid);
	headroom = current_headroom(sdata, &proxy);

	ck_rlock(&sdata->instance_lock);
	HASH_ITER(hh, sdata->stratum_instances, client, tmp) {
		if (client->proxyid != id || client->subproxyid != subid)
			continue;
		reconnects++;
		if (headroom-- > 0 && client->reconnect && hard <= SOMAXCONN / 2) {
			hard++;
			reconnect_client(sdata, client);
		} else
			client->reconnect = true;
	}
	ck_runlock(&sdata->instance_lock);

	if (reconnects) {
		LOGNOTICE("%d clients flagged to reconnect from dead proxy %ld:%d", reconnects,
			  id, subid);
	}
	if (headroom < 0)
		generator_recruit(sdata->ckp, -headroom);
}

static void update_subscribe(ckpool_t *ckp, const char *cmd)
{
	sdata_t *sdata = ckp->data, *dsdata;
	proxy_t *proxy, *old = NULL;
	const char *buf;
	int64_t id = 0;
	int subid = 0;
	json_t *val;

	if (unlikely(strlen(cmd) < 11)) {
		LOGWARNING("Received zero length string for subscribe in update_subscribe");
		return;
	}
	buf = cmd + 10;
	LOGDEBUG("Update subscribe: %s", buf);
	val = json_loads(buf, 0, NULL);
	if (unlikely(!val)) {
		LOGWARNING("Failed to json decode subscribe response in update_subscribe %s", buf);
		return;
	}
	if (unlikely(!json_get_int64(&id, val, "proxy"))) {
		LOGWARNING("Failed to json decode proxy value in update_subscribe %s", buf);
		return;
	}
	if (unlikely(!json_get_int(&subid, val, "subproxy"))) {
		LOGWARNING("Failed to json decode subproxy value in update_subscribe %s", buf);
		return;
	}

	if (!subid)
		LOGNOTICE("Got updated subscribe for proxy %ld", id);
	else
		LOGINFO("Got updated subscribe for proxy %ld:%d", id, subid);

	/* Is this a replacement for an existing proxy id? */
	old = existing_subproxy(sdata, id, subid);
	if (old) {
		if (old->dead)
			dead_proxyid(sdata, id, subid);
		proxy = old;
		proxy->dead = false;
	} else
		proxy = subproxy_by_id(sdata, id, subid);
	dsdata = proxy->sdata;

	ck_wlock(&dsdata->workbase_lock);
	proxy->subscribed = true;
	proxy->diff = ckp->startdiff;
	/* Length is checked by generator */
	strcpy(proxy->enonce1, json_string_value(json_object_get(val, "enonce1")));
	proxy->enonce1constlen = strlen(proxy->enonce1) / 2;
	hex2bin(proxy->enonce1bin, proxy->enonce1, proxy->enonce1constlen);
	proxy->nonce2len = json_integer_value(json_object_get(val, "nonce2len"));
	if (proxy->nonce2len > 7)
		proxy->enonce1varlen = 4;
	else if (proxy->nonce2len > 5)
		proxy->enonce1varlen = 2;
	else if (proxy->nonce2len > 3)
		proxy->enonce1varlen = 1;
	else
		proxy->enonce1varlen = 0;
	proxy->enonce2varlen = proxy->nonce2len - proxy->enonce1varlen;
	proxy->max_clients = 1ll << (proxy->enonce1varlen * 8);
	proxy->clients = 0;
	ck_wunlock(&dsdata->workbase_lock);

	/* Is this a replacement proxy for the current one */
	mutex_lock(&sdata->proxy_lock);
	if (sdata->proxy && sdata->proxy->low_id == proxy->low_id && !proxy->subid)
		sdata->proxy = proxy;
	mutex_unlock(&sdata->proxy_lock);

	if (subid) {
		LOGINFO("Upstream pool %ld:%d extranonce2 length %d, max proxy clients %"PRId64,
			id, subid, proxy->nonce2len, proxy->max_clients);
	} else {
		LOGNOTICE("Upstream pool %ld extranonce2 length %d, max proxy clients %"PRId64,
			  id, proxy->nonce2len, proxy->max_clients);
	}
	json_decref(val);
}

static void update_notify(ckpool_t *ckp, const char *cmd)
{
	sdata_t *sdata = ckp->data, *dsdata;
	bool new_block = false, clean;
	proxy_t *proxy, *current;
	int64_t current_id;
	int i, subid = 0;
	char header[228];
	const char *buf;
	int64_t id = 0;
	workbase_t *wb;
	json_t *val;

	if (unlikely(strlen(cmd) < 8)) {
		LOGWARNING("Zero length string passed to update_notify");
		return;
	}
	buf = cmd + 7; /* "notify=" */
	LOGDEBUG("Update notify: %s", buf);

	val = json_loads(buf, 0, NULL);
	if (unlikely(!val)) {
		LOGWARNING("Failed to json decode in update_notify");
		return;
	}
	json_get_int64(&id, val, "proxy");
	json_get_int(&subid, val, "subproxy");
	proxy = existing_subproxy(sdata, id, subid);
	if (unlikely(!proxy || !proxy->subscribed)) {
		LOGINFO("No valid proxy %ld:%d subscription to update notify yet", id, subid);
		goto out;
	}
	if (!subid)
		LOGNOTICE("Got updated notify for proxy %ld", id);
	else
		LOGINFO("Got updated notify for proxy %ld:%d", id, subid);

	wb = ckzalloc(sizeof(workbase_t));
	wb->ckp = ckp;
	wb->proxy = true;

	json_get_int64(&wb->id, val, "jobid");
	json_strcpy(wb->prevhash, val, "prevhash");
	json_intcpy(&wb->coinb1len, val, "coinb1len");
	wb->coinb1bin = ckalloc(wb->coinb1len);
	wb->coinb1 = ckalloc(wb->coinb1len * 2 + 1);
	json_strcpy(wb->coinb1, val, "coinbase1");
	hex2bin(wb->coinb1bin, wb->coinb1, wb->coinb1len);
	wb->height = get_sernumber(wb->coinb1bin + 42);
	json_strdup(&wb->coinb2, val, "coinbase2");
	wb->coinb2len = strlen(wb->coinb2) / 2;
	wb->coinb2bin = ckalloc(wb->coinb2len);
	hex2bin(wb->coinb2bin, wb->coinb2, wb->coinb2len);
	wb->merkle_array = json_object_dup(val, "merklehash");
	wb->merkles = json_array_size(wb->merkle_array);
	for (i = 0; i < wb->merkles; i++) {
		strcpy(&wb->merklehash[i][0], json_string_value(json_array_get(wb->merkle_array, i)));
		hex2bin(&wb->merklebin[i][0], &wb->merklehash[i][0], 32);
	}
	json_strcpy(wb->bbversion, val, "bbversion");
	json_strcpy(wb->nbit, val, "nbit");
	json_strcpy(wb->ntime, val, "ntime");
	sscanf(wb->ntime, "%x", &wb->ntime32);
	clean = json_is_true(json_object_get(val, "clean"));
	ts_realtime(&wb->gentime);
	snprintf(header, 225, "%s%s%s%s%s%s%s",
		 wb->bbversion, wb->prevhash,
		 "0000000000000000000000000000000000000000000000000000000000000000",
		 wb->ntime, wb->nbit,
		 "00000000", /* nonce */
		 workpadding);
	LOGDEBUG("Header: %s", header);
	hex2bin(wb->headerbin, header, 112);
	wb->txn_hashes = ckzalloc(1);

	dsdata = proxy->sdata;

	ck_rlock(&dsdata->workbase_lock);
	strcpy(wb->enonce1const, proxy->enonce1);
	wb->enonce1constlen = proxy->enonce1constlen;
	memcpy(wb->enonce1constbin, proxy->enonce1bin, wb->enonce1constlen);
	wb->enonce1varlen = proxy->enonce1varlen;
	wb->enonce2varlen = proxy->enonce2varlen;
	wb->diff = proxy->diff;
	ck_runlock(&dsdata->workbase_lock);

	add_base(ckp, dsdata, wb, &new_block);
	if (new_block) {
		if (subid)
			LOGINFO("Block hash on proxy %ld:%d changed to %s", id, subid, dsdata->lastswaphash);
		else
			LOGNOTICE("Block hash on proxy %ld changed to %s", id, dsdata->lastswaphash);
	}

	mutex_lock(&sdata->proxy_lock);
	current = sdata->proxy;
	if (unlikely(!current))
		current = sdata->proxy = proxy;
	current_id = current->id;
	mutex_unlock(&sdata->proxy_lock);

	if (!proxy->subid && proxy->id == current_id)
		reconnect_clients(sdata);
	clean |= new_block;
	LOGINFO("Proxy %ld:%d broadcast updated stratum notify with%s clean", id,
		subid, clean ? "" : "out");
	stratum_broadcast_update(dsdata, wb, clean);
out:
	json_decref(val);
}

static void stratum_send_diff(sdata_t *sdata, const stratum_instance_t *client);

static void update_diff(ckpool_t *ckp, const char *cmd)
{
	sdata_t *sdata = ckp->data, *dsdata;
	stratum_instance_t *client, *tmp;
	double old_diff, diff;
	const char *buf;
	int64_t id = 0;
	proxy_t *proxy;
	int subid = 0;
	json_t *val;

	if (unlikely(strlen(cmd) < 6)) {
		LOGWARNING("Zero length string passed to update_diff");
		return;
	}
	buf = cmd + 5; /* "diff=" */
	LOGDEBUG("Update diff: %s", buf);

	val = json_loads(buf, 0, NULL);
	if (unlikely(!val)) {
		LOGWARNING("Failed to json decode in update_diff");
		return;
	}
	json_get_int64(&id, val, "proxy");
	json_get_int(&subid, val, "subproxy");
	json_dblcpy(&diff, val, "diff");
	json_decref(val);

	LOGINFO("Got updated diff for proxy %ld:%d", id, subid);
	proxy = existing_subproxy(sdata, id, subid);
	if (!proxy) {
		LOGINFO("No existing subproxy %ld:%d to update diff", id, subid);
		return;
	}

	/* We only really care about integer diffs so clamp the lower limit to
	 * 1 or it will round down to zero. */
	if (unlikely(diff < 1))
		diff = 1;

	dsdata = proxy->sdata;

	if (unlikely(!dsdata->current_workbase)) {
		LOGINFO("No current workbase to update diff yet");
		return;
	}

	ck_wlock(&dsdata->workbase_lock);
	old_diff = proxy->diff;
	dsdata->current_workbase->diff = proxy->diff = diff;
	ck_wunlock(&dsdata->workbase_lock);

	if (old_diff < diff)
		return;

	/* If the diff has dropped, iterate over all the clients and check
	 * they're at or below the new diff, and update it if not. */
	ck_rlock(&sdata->instance_lock);
	HASH_ITER(hh, sdata->stratum_instances, client, tmp) {
		if (client->proxyid != id)
			continue;
		if (client->subproxyid != subid)
			continue;
		if (client->diff > diff) {
			client->diff = diff;
			stratum_send_diff(sdata, client);
		}
	}
	ck_runlock(&sdata->instance_lock);
}

#if 0
static void generator_drop_proxy(ckpool_t *ckp, const int64_t id, const int subid)
{
	char msg[256];

	sprintf(msg, "dropproxy=%ld:%d", id, subid);
	send_generator(ckp, msg, GEN_LAX);
}
#endif

static void free_proxy(proxy_t *proxy)
{
	free(proxy->sdata);
	free(proxy);
}

/* Remove subproxies that are flagged dead. Then see if there
 * are any retired proxies that no longer have any other subproxies and reap
 * those. */
static void reap_proxies(ckpool_t *ckp, sdata_t *sdata)
{
	proxy_t *proxy, *proxytmp, *subproxy, *subtmp;
	int dead = 0;

	if (!ckp->proxy)
		return;

	mutex_lock(&sdata->proxy_lock);
	HASH_ITER(hh, sdata->proxies, proxy, proxytmp) {
		HASH_ITER(sh, proxy->subproxies, subproxy, subtmp) {
			if (!subproxy->bound_clients && !subproxy->dead) {
				/* Reset the counter to reuse this proxy */
				subproxy->clients = 0;
				continue;
			}
			if (proxy == subproxy)
				continue;
			if (subproxy->bound_clients)
				continue;
			if (!subproxy->dead)
				continue;
			if (unlikely(!subproxy->subid)) {
				LOGWARNING("Unexepectedly found proxy %ld:%d as subproxy of %ld:%d",
					   subproxy->id, subproxy->subid, proxy->id, proxy->subid);
				continue;
			}
			if (unlikely(subproxy == sdata->proxy)) {
				LOGWARNING("Unexepectedly found proxy %ld:%d as current",
					   subproxy->id, subproxy->subid);
				continue;
			}
			dead++;
			HASH_DELETE(sh, proxy->subproxies, subproxy);
			proxy->subproxy_count--;
			free_proxy(subproxy);
		}
	}
	mutex_unlock(&sdata->proxy_lock);

	if (dead)
		LOGINFO("Stratifier discarded %d dead proxies", dead);
}

/* Enter with instance_lock held */
static stratum_instance_t *__instance_by_id(sdata_t *sdata, const int64_t id)
{
	stratum_instance_t *client;

	HASH_FIND_I64(sdata->stratum_instances, &id, client);
	return client;
}

/* Increase the reference count of instance */
static void __inc_instance_ref(stratum_instance_t *client)
{
	client->ref++;
}

/* Find an __instance_by_id and increase its reference count allowing us to
 * use this instance outside of instance_lock without fear of it being
 * dereferenced. Does not return dropped clients still on the list. */
static stratum_instance_t *ref_instance_by_id(sdata_t *sdata, const int64_t id)
{
	stratum_instance_t *client;

	ck_wlock(&sdata->instance_lock);
	client = __instance_by_id(sdata, id);
	if (client) {
		if (unlikely(client->dropped))
			client = NULL;
		else
			__inc_instance_ref(client);
	}
	ck_wunlock(&sdata->instance_lock);

	return client;
}

/* Has this client_id already been used and is now in one of the dropped lists */
static bool __dropped_instance(sdata_t *sdata, const int64_t id)
{
	stratum_instance_t *client, *tmp;
	bool ret = false;

	HASH_ITER(hh, sdata->disconnected_instances, client, tmp) {
		if (unlikely(client->id == id)) {
			ret = true;
			goto out;
		}
	}
out:
	return ret;
}

/* Ret = 1 is disconnected, 2 is killed, 3 is workerless killed */
static void __drop_client(sdata_t *sdata, stratum_instance_t *client, user_instance_t *user,
			  bool lazily, char **msg)
{
	stratum_instance_t *old_client = NULL;

	__del_client(sdata, client, user);
	HASH_FIND(hh, sdata->disconnected_instances, &client->enonce1_64, sizeof(uint64_t), old_client);
	/* Only keep around one copy of the old client in server mode */
	if (!client->ckp->proxy && !old_client && client->enonce1_64 && client->authorised) {
		ASPRINTF(msg, "Client %"PRId64" %s %suser %s worker %s disconnected %s",
			 client->id, client->address, user->throttled ? "throttled " : "",
			 user->username, client->workername, lazily ? "lazily" : "");
		HASH_ADD(hh, sdata->disconnected_instances, enonce1_64, sizeof(uint64_t), client);
		sdata->stats.disconnected++;
		sdata->disconnected_generated++;
		client->disconnected_time = time(NULL);
	} else {
		if (client->workername) {
			if (user) {
				ASPRINTF(msg, "Client %"PRId64" %s %suser %s worker %s dropped %s",
					client->id, client->address, user->throttled ? "throttled " : "",
					user->username, client->workername, lazily ? "lazily" : "");
			} else {
				ASPRINTF(msg, "Client %"PRId64" %s no user worker %s dropped %s",
					client->id, client->address, client->workername,
					lazily ? "lazily" : "");
			}
		} else {
			ASPRINTF(msg, "Workerless client %"PRId64" %s dropped %s",
				 client->id, client->address, lazily ? "lazily" : "");
		}
		__kill_instance(sdata, client);
	}
}

/* Decrease the reference count of instance. */
static void _dec_instance_ref(sdata_t *sdata, stratum_instance_t *client, const char *file,
			      const char *func, const int line)
{
	user_instance_t *user = client->user_instance;
	char_entry_t *entries = NULL;
	char *msg;
	int ref;

	ck_wlock(&sdata->instance_lock);
	ref = --client->ref;
	/* See if there are any instances that were dropped that could not be
	 * moved due to holding a reference and drop them now. */
	if (unlikely(client->dropped && !ref)) {
		__drop_client(sdata, client, user, true, &msg);
		add_msg_entry(&entries, &msg);
	}
	ck_wunlock(&sdata->instance_lock);

	notice_msg_entries(&entries);
	/* This should never happen */
	if (unlikely(ref < 0))
		LOGERR("Instance ref count dropped below zero from %s %s:%d", file, func, line);
<<<<<<< HEAD

	if (dropped) {
		if (user)
			dec_worker(ckp, user);
		reap_proxies(ckp, sdata);
	}
=======
>>>>>>> f6abc404
}

#define dec_instance_ref(sdata, instance) _dec_instance_ref(sdata, instance, __FILE__, __func__, __LINE__)

/* If we have a no longer used stratum instance in the recycled linked list,
 * use that, otherwise calloc a fresh one. */
static stratum_instance_t *__recruit_stratum_instance(sdata_t *sdata)
{
	stratum_instance_t *client = sdata->recycled_instances;

	if (client)
		DL_DELETE(sdata->recycled_instances, client);
	else {
		client = ckzalloc(sizeof(stratum_instance_t));
		sdata->stratum_generated++;
	}
	return client;
}

/* Enter with write instance_lock held */
static stratum_instance_t *__stratum_add_instance(ckpool_t *ckp, const int64_t id,
<<<<<<< HEAD
						  const int server)
=======
						  const char *address, const int server)
>>>>>>> f6abc404
{
	stratum_instance_t *client;
	sdata_t *sdata = ckp->data;

<<<<<<< HEAD
	client->start_time = time(NULL);
	sdata->stratum_generated++;
=======
	client = __recruit_stratum_instance(sdata);
>>>>>>> f6abc404
	client->id = id;
	strcpy(client->address, address);
	client->server = server;
	client->diff = client->old_diff = ckp->startdiff;
	client->ckp = ckp;
	tv_time(&client->ldc);
	HASH_ADD_I64(sdata->stratum_instances, id, client);
	/* Points to ckp sdata in ckpool mode, but is changed later in proxy
	 * mode . */
	client->sdata = sdata;
	return client;
}

static uint64_t disconnected_sessionid_exists(sdata_t *sdata, const char *sessionid, const int64_t id)
{
	stratum_instance_t *client, *tmp;
	uint64_t enonce1_64 = 0, ret = 0;
	int64_t old_id = 0;
	int slen;

	if (!sessionid)
		goto out;
	slen = strlen(sessionid) / 2;
	if (slen < 1 || slen > 8)
		goto out;

	if (!validhex(sessionid))
		goto out;

	/* Number is in BE but we don't swap either of them */
	hex2bin(&enonce1_64, sessionid, slen);

	ck_wlock(&sdata->instance_lock);
	HASH_ITER(hh, sdata->stratum_instances, client, tmp) {
		if (client->id == id)
			continue;
		if (client->enonce1_64 == enonce1_64) {
			/* Only allow one connected instance per enonce1 */
			goto out_unlock;
		}
	}
	client = NULL;
	HASH_FIND(hh, sdata->disconnected_instances, &enonce1_64, sizeof(uint64_t), client);
	if (client) {
		/* Delete the entry once we are going to use it since there
		 * will be a new instance with the enonce1_64 */
		old_id = client->id;
		__del_disconnected(sdata, client);

		ret = enonce1_64;
	}
out_unlock:
	ck_wunlock(&sdata->instance_lock);
out:
	if (ret)
		LOGNOTICE("Reconnecting old instance %"PRId64" to instance %"PRId64, old_id, id);
	return ret;
}

static inline bool client_active(stratum_instance_t *client)
{
	return (client->authorised && !client->dropped);
}

/* Ask the connector asynchronously to send us dropclient commands if this
 * client no longer exists. */
static void connector_test_client(ckpool_t *ckp, const int64_t id)
{
	char buf[256];

	LOGDEBUG("Stratifier requesting connector test client %"PRId64, id);
	snprintf(buf, 255, "testclient=%"PRId64, id);
	send_proc(ckp->connector, buf);
}

/* For creating a list of sends without locking that can then be concatenated
 * to the stratum_sends list. Minimises locking and avoids taking recursive
 * locks. Sends only to sdata bound clients (everyone in ckpool) */
static void stratum_broadcast(sdata_t *sdata, json_t *val)
{
	ckpool_t *ckp = sdata->ckp;
	sdata_t *ckp_sdata = ckp->data;
	stratum_instance_t *client, *tmp;
	ckmsg_t *bulk_send = NULL;
	time_t now_t = time(NULL);
	int hard_reconnect = 0;
	ckmsgq_t *ssends;

	if (unlikely(!val)) {
		LOGERR("Sent null json to stratum_broadcast");
		return;
	}

	/* Use this locking as an opportunity to test other clients. */
	ck_rlock(&ckp_sdata->instance_lock);
	HASH_ITER(hh, ckp_sdata->stratum_instances, client, tmp) {
		ckmsg_t *client_msg;
		smsg_t *msg;

		if (sdata != ckp_sdata && client->sdata != sdata)
			continue;

		/* Look for clients that may have been dropped which the stratifer has
		* not been informed about and ask the connector of they still exist */
		if (client->dropped) {
			connector_test_client(ckp, client->id);
			continue;
		}
		/* Test for clients that haven't authed in over a minute and drop them */
		if (!client->authorised) {
			if (now_t > client->start_time + 60) {
				client->dropped = true;
				connector_drop_client(ckp, client->id);
			}
			continue;
		}
		if (client->reconnect) {
			if (hard_reconnect <= SOMAXCONN / 2) {
				hard_reconnect++;
				reconnect_client(ckp_sdata, client);
			}
			continue;
		}

		if (!client_active(client))
			continue;
		client_msg = ckalloc(sizeof(ckmsg_t));
		msg = ckzalloc(sizeof(smsg_t));
		msg->json_msg = json_deep_copy(val);
		msg->client_id = client->id;
		client_msg->data = msg;
		DL_APPEND(bulk_send, client_msg);
	}
	ck_runlock(&ckp_sdata->instance_lock);

	json_decref(val);

	if (!bulk_send)
		return;

	ssends = sdata->ssends;

	mutex_lock(ssends->lock);
	if (ssends->msgs)
		DL_CONCAT(ssends->msgs, bulk_send);
	else
		ssends->msgs = bulk_send;
	pthread_cond_signal(ssends->cond);
	mutex_unlock(ssends->lock);
}

static void stratum_add_send(sdata_t *sdata, json_t *val, const int64_t client_id)
{
	smsg_t *msg;

	msg = ckzalloc(sizeof(smsg_t));
	msg->json_msg = val;
	msg->client_id = client_id;
	ckmsgq_add(sdata->ssends, msg);
}

<<<<<<< HEAD
static void inc_worker(ckpool_t *ckp, user_instance_t *instance)
{
	sdata_t *sdata = ckp->data;

	mutex_lock(&sdata->stats_lock);
	sdata->stats.workers++;
	if (!instance->workers++)
		sdata->stats.users++;
	mutex_unlock(&sdata->stats_lock);
}

static void dec_worker(ckpool_t *ckp, user_instance_t *instance)
{
	sdata_t *sdata = ckp->data;

	mutex_lock(&sdata->stats_lock);
	sdata->stats.workers--;
	if (!--instance->workers)
		sdata->stats.users--;
	mutex_unlock(&sdata->stats_lock);
}

static void drop_client(ckpool_t *ckp, sdata_t *sdata, const int64_t id)
=======
static void drop_client(sdata_t *sdata, const int64_t id)
>>>>>>> f6abc404
{
	stratum_instance_t *client, *tmp;
	char_entry_t *entries = NULL;
	user_instance_t *user = NULL;
	time_t now_t = time(NULL);
<<<<<<< HEAD
=======
	int aged = 0;
	char *msg;
>>>>>>> f6abc404

	LOGINFO("Stratifier asked to drop client %"PRId64, id);

	ck_wlock(&sdata->instance_lock);
	client = __instance_by_id(sdata, id);
<<<<<<< HEAD
	/* Upgrade to write lock */
	ck_ulock(&sdata->instance_lock);
	if (client) {
		/* If the client is still holding a reference, don't drop them
		 * now but wait till the reference is dropped */
		if (!client->ref) {
			user = client->user_instance;
			dropped = __drop_client(sdata, client, user);
=======
	if (client && !client->dropped) {
		user = client->user_instance;
		/* If the client is still holding a reference, don't drop them
		 * now but wait till the reference is dropped */
		if (!client->ref) {
			__drop_client(sdata, client, user, false, &msg);
			add_msg_entry(&entries, &msg);
>>>>>>> f6abc404
		} else
			client->dropped = true;
	}

	/* Old disconnected instances will not have any valid shares so remove
	 * them from the disconnected instances list if they've been dead for
	 * more than 10 minutes */
	HASH_ITER(hh, sdata->disconnected_instances, client, tmp) {
		if (now_t - client->disconnected_time < 600)
			continue;
		aged++;
		__del_disconnected(sdata, client);
	}
	ck_wunlock(&sdata->instance_lock);

	notice_msg_entries(&entries);
	if (aged)
		LOGINFO("Aged %d disconnected instances to dead", aged);
<<<<<<< HEAD
	/* Decrease worker count outside of instance_lock to avoid recursive
	 * locking */
	if (user)
		dec_worker(ckp, user);

	if (aged || dropped)
		reap_proxies(ckp, sdata);
=======
>>>>>>> f6abc404
}

static void stratum_broadcast_message(sdata_t *sdata, const char *msg)
{
	json_t *json_msg;

	JSON_CPACK(json_msg, "{sosss[s]}", "id", json_null(), "method", "client.show_message",
			     "params", msg);
	stratum_broadcast(sdata, json_msg);
}

/* Send a generic reconnect to all clients without parameters to make them
 * reconnect to the same server. */
static void request_reconnect(sdata_t *sdata, const char *cmd)
{
	char *port = strdupa(cmd), *url = NULL;
	stratum_instance_t *client, *tmp;
	json_t *json_msg;

	strsep(&port, ":");
	if (port)
		url = strsep(&port, ",");
	if (url && port) {
		int port_no;

		port_no = strtol(port, NULL, 10);
		JSON_CPACK(json_msg, "{sosss[sii]}", "id", json_null(), "method", "client.reconnect",
			"params", url, port_no, 0);
	} else
		JSON_CPACK(json_msg, "{sosss[]}", "id", json_null(), "method", "client.reconnect",
		   "params");
	stratum_broadcast(sdata, json_msg);

	/* Tag all existing clients as dropped now so they can be removed
	 * lazily */
	ck_wlock(&sdata->instance_lock);
	HASH_ITER(hh, sdata->stratum_instances, client, tmp) {
		client->dropped = true;
	}
	ck_wunlock(&sdata->instance_lock);
}

static void reset_bestshares(sdata_t *sdata)
{
	user_instance_t *user, *tmpuser;
	stratum_instance_t *client, *tmp;

	ck_rlock(&sdata->instance_lock);
	HASH_ITER(hh, sdata->stratum_instances, client, tmp) {
		client->best_diff = 0;
	}
	HASH_ITER(hh, sdata->user_instances, user, tmpuser) {
		worker_instance_t *worker;

		user->best_diff = 0;
		DL_FOREACH(user->worker_instances, worker) {
			worker->best_diff = 0;
		}
	}
	ck_runlock(&sdata->instance_lock);
}

static void block_solve(ckpool_t *ckp, const char *blockhash)
{
	ckmsg_t *block, *tmp, *found = NULL;
	sdata_t *sdata = ckp->data;
	char cdfield[64];
	int height = 0;
	ts_t ts_now;
	json_t *val;
	char *msg;

	update_base(ckp, GEN_PRIORITY);

	ts_realtime(&ts_now);
	sprintf(cdfield, "%lu,%lu", ts_now.tv_sec, ts_now.tv_nsec);

	mutex_lock(&sdata->block_lock);
	DL_FOREACH_SAFE(sdata->block_solves, block, tmp) {
		val = block->data;
		char *solvehash;

		json_get_string(&solvehash, val, "blockhash");
		if (unlikely(!solvehash)) {
			LOGERR("Failed to find blockhash in block_solve json!");
			continue;
		}
		if (!strcmp(solvehash, blockhash)) {
			dealloc(solvehash);
			found = block;
			DL_DELETE(sdata->block_solves, block);
			break;
		}
		dealloc(solvehash);
	}
	mutex_unlock(&sdata->block_lock);

	if (unlikely(!found)) {
		LOGERR("Failed to find blockhash %s in block_solve!", blockhash);
		return;
	}

	val = found->data;
	json_set_string(val, "confirmed", "1");
	json_set_string(val, "createdate", cdfield);
	json_set_string(val, "createcode", __func__);
	json_get_int(&height, val, "height");
	ckdbq_add(ckp, ID_BLOCK, val);
	free(found);

	ASPRINTF(&msg, "Block %d solved by %s!", height, ckp->name);
	stratum_broadcast_message(sdata, msg);
	free(msg);

	LOGWARNING("Solved and confirmed block %d", height);
	reset_bestshares(sdata);
}

static void block_reject(sdata_t *sdata, const char *blockhash)
{
	ckmsg_t *block, *tmp, *found = NULL;
	int height = 0;
	json_t *val;

	mutex_lock(&sdata->block_lock);
	DL_FOREACH_SAFE(sdata->block_solves, block, tmp) {
		val = block->data;
		char *solvehash;

		json_get_string(&solvehash, val, "blockhash");
		if (unlikely(!solvehash)) {
			LOGERR("Failed to find blockhash in block_reject json!");
			continue;
		}
		if (!strcmp(solvehash, blockhash)) {
			dealloc(solvehash);
			found = block;
			DL_DELETE(sdata->block_solves, block);
			break;
		}
		dealloc(solvehash);
	}
	mutex_unlock(&sdata->block_lock);

	if (unlikely(!found)) {
		LOGERR("Failed to find blockhash %s in block_reject!", blockhash);
		return;
	}
	val = found->data;
	json_get_int(&height, val, "height");
	json_decref(val);
	free(found);

	LOGWARNING("Submitted, but rejected block %d", height);
}

/* Some upstream pools (like p2pool) don't update stratum often enough and
 * miners disconnect if they don't receive regular communication so send them
 * a ping at regular intervals */
static void broadcast_ping(sdata_t *sdata)
{
	json_t *json_msg;

	JSON_CPACK(json_msg, "{s:[],s:i,s:s}",
		   "params",
		   "id", 42,
		   "method", "mining.ping");

	stratum_broadcast(sdata, json_msg);
}

static void ckmsgq_stats(ckmsgq_t *ckmsgq, const int size, json_t **val)
{
	int objects, generated;
	int64_t memsize;
	ckmsg_t *msg;

	mutex_lock(ckmsgq->lock);
	DL_COUNT(ckmsgq->msgs, msg, objects);
	generated = ckmsgq->messages;
	mutex_unlock(ckmsgq->lock);

	memsize = (sizeof(ckmsg_t) + size) * objects;
	JSON_CPACK(*val, "{si,si,si}", "count", objects, "memory", memsize, "generated", generated);
}

static char *stratifier_stats(ckpool_t *ckp, sdata_t *sdata)
{
	json_t *val = json_object(), *subval;
	int objects, generated;
	int64_t memsize;
	char *buf;

	ck_rlock(&sdata->workbase_lock);
	objects = HASH_COUNT(sdata->workbases);
	memsize = SAFE_HASH_OVERHEAD(sdata->workbases) + sizeof(workbase_t) * objects;
	generated = sdata->workbases_generated;
	ck_runlock(&sdata->workbase_lock);

	JSON_CPACK(subval, "{si,si,si}", "count", objects, "memory", memsize, "generated", generated);
	json_set_object(val, "workbases", subval);

	ck_rlock(&sdata->instance_lock);
	objects = HASH_COUNT(sdata->user_instances);
	memsize = SAFE_HASH_OVERHEAD(sdata->user_instances) + sizeof(stratum_instance_t) * objects;
	JSON_CPACK(subval, "{si,si}", "count", objects, "memory", memsize);
	json_set_object(val, "users", subval);

	objects = HASH_COUNT(sdata->stratum_instances);
	memsize = SAFE_HASH_OVERHEAD(sdata->stratum_instances);
	generated = sdata->stratum_generated;
	JSON_CPACK(subval, "{si,si,si}", "count", objects, "memory", memsize, "generated", generated);
	json_set_object(val, "clients", subval);

	objects = sdata->stats.disconnected;
	generated = sdata->disconnected_generated;
	memsize = sizeof(stratum_instance_t) * sdata->stats.disconnected;
	JSON_CPACK(subval, "{si,si,si}", "count", objects, "memory", memsize, "generated", generated);
	json_set_object(val, "disconnected", subval);
	ck_runlock(&sdata->instance_lock);

	mutex_lock(&sdata->share_lock);
	generated = sdata->shares_generated;
	objects = HASH_COUNT(sdata->shares);
	memsize = SAFE_HASH_OVERHEAD(sdata->shares) + sizeof(share_t) * objects;
	mutex_unlock(&sdata->share_lock);

	JSON_CPACK(subval, "{si,si,si}", "count", objects, "memory", memsize, "generated", generated);
	json_set_object(val, "shares", subval);

	ckmsgq_stats(sdata->ssends, sizeof(smsg_t), &subval);
	json_set_object(val, "ssends", subval);
	/* Don't know exactly how big the string is so just count the pointer for now */
	ckmsgq_stats(sdata->srecvs, sizeof(char *), &subval);
	json_set_object(val, "srecvs", subval);
	if (!CKP_STANDALONE(ckp)) {
		ckmsgq_stats(sdata->ckdbq, sizeof(char *), &subval);
		json_set_object(val, "ckdbq", subval);
	}
	ckmsgq_stats(sdata->stxnq, sizeof(json_params_t), &subval);
	json_set_object(val, "stxnq", subval);

	buf = json_dumps(val, JSON_NO_UTF8 | JSON_PRESERVE_ORDER);
	json_decref(val);
	LOGNOTICE("Stratifier stats: %s", buf);
	return buf;
}

/* Send a single client a reconnect request, setting the time we sent the
 * request so we can drop the client lazily if it hasn't reconnected on its
 * own one minute later */
static void reconnect_client(sdata_t *sdata, stratum_instance_t *client)
{
	json_t *json_msg;

	/* Already requested? */
	if (client->reconnect_request) {
		connector_drop_client(sdata->ckp, client->id);
		client->dropped = true;
		return;
	}
	client->reconnect_request = time(NULL);
	JSON_CPACK(json_msg, "{sosss[]}", "id", json_null(), "method", "client.reconnect",
		   "params");
	stratum_add_send(sdata, json_msg, client->id);
}

/* Sets the currently active proxy. Clients will be told to reconnect once the
 * first notify data comes from this proxy. Even if we are already bound to
 * this proxy we are only given this message if all clients must move. */
static void set_proxy(sdata_t *sdata, const char *buf)
{
	int64_t id = 0;
	proxy_t *proxy;

	sscanf(buf, "proxy=%ld", &id);

	mutex_lock(&sdata->proxy_lock);
	proxy = __proxy_by_id(sdata, id);
	sdata->proxy = proxy;
	mutex_unlock(&sdata->proxy_lock);

	LOGNOTICE("Stratifier setting active proxy to %ld", id);
}

static void dead_proxy(sdata_t *sdata, const char *buf)
{
	int64_t id = 0;
	int subid = 0;

	sscanf(buf, "deadproxy=%ld:%d", &id, &subid);
	dead_proxyid(sdata, id, subid);
}

/* Must hold a reference */
static void lazy_reconnect_client(sdata_t *sdata, stratum_instance_t *client)
{
	int64_t headroom;
	proxy_t *proxy;

	headroom = current_headroom(sdata, &proxy);
	if (!proxy)
		return;
	if (headroom-- > 0) {
		LOGNOTICE("Reconnecting client %"PRId64, client->id);
		reconnect_client(sdata, client);
	} else {
		generator_recruit(sdata->ckp, -headroom);
		if (!client->reconnect) {
			LOGNOTICE("Flagging client %"PRId64, client->id);
			client->reconnect = true;
		} else /* Already been flagged, force the send */
			reconnect_client(sdata, client);
	}
}

static void reconnect_client_id(sdata_t *sdata, const int64_t client_id)
{
	stratum_instance_t *client;

	client = ref_instance_by_id(sdata, client_id);
	if (!client) {
		LOGINFO("reconnect_client_id failed to find client %"PRId64, client_id);
		return;
	}
	lazy_reconnect_client(sdata, client);
	dec_instance_ref(sdata, client);
}

static int stratum_loop(ckpool_t *ckp, proc_instance_t *pi)
{
	int sockd, ret = 0, selret = 0;
	sdata_t *sdata = ckp->data;
	unixsock_t *us = &pi->us;
	tv_t start_tv = {0, 0};
	char *buf = NULL;

retry:
	do {
		double tdiff;
		tv_t end_tv;

		tv_time(&end_tv);
		tdiff = tvdiff(&end_tv, &start_tv);
		if (tdiff > ckp->update_interval) {
			copy_tv(&start_tv, &end_tv);
			if (!ckp->proxy) {
				LOGDEBUG("%ds elapsed in strat_loop, updating gbt base",
					 ckp->update_interval);
				update_base(ckp, GEN_NORMAL);
			} else {
				LOGDEBUG("%ds elapsed in strat_loop, pinging miners",
					 ckp->update_interval);
				broadcast_ping(sdata);
			}
		}
		selret = wait_read_select(us->sockd, 5);
		if (!selret && !ping_main(ckp)) {
			LOGEMERG("Generator failed to ping main process, exiting");
			ret = 1;
			goto out;
		}
	} while (selret < 1);

	sockd = accept(us->sockd, NULL, NULL);
	if (sockd < 0) {
		LOGERR("Failed to accept on stratifier socket, exiting");
		ret = 1;
		goto out;
	}

	dealloc(buf);
	buf = recv_unix_msg(sockd);
	if (unlikely(!buf)) {
		Close(sockd);
		LOGWARNING("Failed to get message in stratum_loop");
		goto retry;
	}
	if (likely(buf[0] == '{')) {
		/* The bulk of the messages will be received json from the
		 * connector so look for this first. The srecv_process frees
		 * the buf heap ram */
		Close(sockd);
		ckmsgq_add(sdata->srecvs, buf);
		buf = NULL;
		goto retry;
	}
	if (cmdmatch(buf, "ping")) {
		LOGDEBUG("Stratifier received ping request");
		send_unix_msg(sockd, "pong");
		Close(sockd);
		goto retry;
	}
	if (cmdmatch(buf, "stats")) {
		char *msg;

		LOGDEBUG("Stratifier received stats request");
		msg = stratifier_stats(ckp, sdata);
		send_unix_msg(sockd, msg);
		Close(sockd);
		goto retry;
	}

	Close(sockd);
	LOGDEBUG("Stratifier received request: %s", buf);
	if (cmdmatch(buf, "shutdown")) {
		ret = 0;
		goto out;
	} else if (cmdmatch(buf, "update")) {
		update_base(ckp, GEN_PRIORITY);
	} else if (cmdmatch(buf, "subscribe")) {
		/* Proxifier has a new subscription */
		update_subscribe(ckp, buf);
	} else if (cmdmatch(buf, "notify")) {
		/* Proxifier has a new notify ready */
		update_notify(ckp, buf);
	} else if (cmdmatch(buf, "diff")) {
		update_diff(ckp, buf);
	} else if (cmdmatch(buf, "dropclient")) {
		int64_t client_id;

		ret = sscanf(buf, "dropclient=%"PRId64, &client_id);
		if (ret < 0)
			LOGDEBUG("Stratifier failed to parse dropclient command: %s", buf);
		else
			drop_client(ckp, sdata, client_id);
	} else if (cmdmatch(buf, "reconnclient")) {
		int64_t client_id;

		ret = sscanf(buf, "reconnclient=%"PRId64, &client_id);
		if (ret < 0)
			LOGDEBUG("Stratifier failed to parse reconnclient command: %s", buf);
		else
			reconnect_client_id(sdata, client_id);
	} else if (cmdmatch(buf, "dropall")) {
		drop_allclients(ckp);
	} else if (cmdmatch(buf, "block")) {
		block_solve(ckp, buf + 6);
	} else if (cmdmatch(buf, "noblock")) {
		block_reject(sdata, buf + 8);
	} else if (cmdmatch(buf, "reconnect")) {
		request_reconnect(sdata, buf);
	} else if (cmdmatch(buf, "proxy")) {
		set_proxy(sdata, buf);
	} else if (cmdmatch(buf, "deadproxy")) {
		dead_proxy(sdata, buf);
	} else if (cmdmatch(buf, "loglevel")) {
		sscanf(buf, "loglevel=%d", &ckp->loglevel);
	} else
		LOGWARNING("Unhandled stratifier message: %s", buf);
	goto retry;

out:
	dealloc(buf);
	return ret;
}

static void *blockupdate(void *arg)
{
	ckpool_t *ckp = (ckpool_t *)arg;
	sdata_t *sdata = ckp->data;
	char *buf = NULL;
	char request[8];

	pthread_detach(pthread_self());
	rename_proc("blockupdate");
	buf = send_recv_proc(ckp->generator, "getbest");
	if (!cmdmatch(buf, "failed"))
		sprintf(request, "getbest");
	else
		sprintf(request, "getlast");

	while (42) {
		dealloc(buf);
		buf = send_recv_generator(ckp, request, GEN_LAX);
		if (buf && cmdmatch(buf, "notify"))
			cksleep_ms(5000);
		else if (buf && strcmp(buf, sdata->lastswaphash) && !cmdmatch(buf, "failed"))
			update_base(ckp, GEN_PRIORITY);
		else
			cksleep_ms(ckp->blockpoll);
	}
	return NULL;
}

/* Enter holding workbase_lock and client a ref count. */
static void __fill_enonce1data(const workbase_t *wb, stratum_instance_t *client)
{
	if (wb->enonce1constlen)
		memcpy(client->enonce1bin, wb->enonce1constbin, wb->enonce1constlen);
	if (wb->enonce1varlen) {
		memcpy(client->enonce1bin + wb->enonce1constlen, &client->enonce1_64, wb->enonce1varlen);
		__bin2hex(client->enonce1var, &client->enonce1_64, wb->enonce1varlen);
	}
	__bin2hex(client->enonce1, client->enonce1bin, wb->enonce1constlen + wb->enonce1varlen);
}

/* Create a new enonce1 from the 64 bit enonce1_64 value, using only the number
 * of bytes we have to work with when we are proxying with a split nonce2.
 * When the proxy space is less than 32 bits to work with, we look for an
 * unused enonce1 value and reject clients instead if there is no space left.
 * Needs to be entered with client holding a ref count. */
static bool new_enonce1(ckpool_t *ckp, sdata_t *ckp_sdata, sdata_t *sdata, stratum_instance_t *client)
{
	proxy_t *proxy = NULL;
	uint64_t enonce1;

	if (ckp->proxy) {
		if (!ckp_sdata->proxy)
			return false;

		mutex_lock(&ckp_sdata->proxy_lock);
		proxy = sdata->subproxy;
		client->proxyid = proxy->id;
		client->subproxyid = proxy->subid;
		mutex_unlock(&ckp_sdata->proxy_lock);

		if (proxy->clients >= proxy->max_clients) {
			LOGWARNING("Proxy reached max clients %"PRId64, proxy->max_clients);
			return false;
		}
	}

	/* instance_lock protects enonce1_64. Incrementing a little endian 64bit
	 * number ensures that no matter how many of the bits we take from the
	 * left depending on nonce2 length, we'll always get a changing value
	 * for every next client.*/
	ck_wlock(&ckp_sdata->instance_lock);
	enonce1 = htole64(ckp_sdata->enonce1_64);
	enonce1++;
	client->enonce1_64 = ckp_sdata->enonce1_64 = le64toh(enonce1);
	if (proxy) {
		client->proxy = proxy;
		proxy->clients++;
		proxy->bound_clients++;
		proxy->parent->combined_clients++;
	}
	ck_wunlock(&ckp_sdata->instance_lock);

	ck_rlock(&sdata->workbase_lock);
	__fill_enonce1data(sdata->current_workbase, client);
	ck_runlock(&sdata->workbase_lock);

	return true;
}

static void stratum_send_message(sdata_t *sdata, const stratum_instance_t *client, const char *msg);

/* Choose the stratifier data for a new client. Use the main ckp_sdata except
 * in proxy mode where we find a subproxy based on the current proxy with room
 * for more clients. Signal the generator to recruit more subproxies if we are
 * running out of room. */
static sdata_t *select_sdata(const ckpool_t *ckp, sdata_t *ckp_sdata)
{
	proxy_t *current, *proxy, *subproxy, *best = NULL, *tmp, *tmpsub;
	int best_subid = 0, best_lowid;
	int64_t best_id = 0;

	if (!ckp->proxy || ckp->passthrough)
		return ckp_sdata;
	current = ckp_sdata->proxy;
	if (!current) {
		LOGWARNING("No proxy available yet to generate subscribes");
		return NULL;
	}
	best_lowid = ckp_sdata->proxy_count;

	mutex_lock(&ckp_sdata->proxy_lock);
	HASH_ITER(hh, ckp_sdata->proxies, proxy, tmp) {
		int64_t max_headroom;

		best = NULL;
		proxy->headroom = max_headroom = 0;
		HASH_ITER(sh, proxy->subproxies, subproxy, tmpsub) {
			int64_t subproxy_headroom;

			if (subproxy->dead)
				continue;
			if (!subproxy->sdata->current_workbase)
				continue;
			subproxy_headroom = subproxy->max_clients - subproxy->clients;

			proxy->headroom += subproxy_headroom;
			if (subproxy_headroom > max_headroom) {
				best = subproxy;
				max_headroom = subproxy_headroom;
			}
		}
		if (best && (best->low_id < best_lowid || (best->low_id == best_lowid && best->id > best_id))) {
			best_id = best->id;
			best_lowid = best->low_id;
			best_subid = best->subid;
			if (proxy == current)
				break;
		}
	}
	mutex_unlock(&ckp_sdata->proxy_lock);

	if (best_id != current->id || current->headroom < 2)
		generator_recruit(ckp, 1);
	if (best_id == ckp_sdata->proxy_count) {
		LOGNOTICE("Temporarily insufficient subproxies to accept more clients");
		return NULL;
	}
	best = subproxy_by_id(ckp_sdata, best_id, best_subid);
	return best->sdata;
}

/* Extranonce1 must be set here. Needs to be entered with client holding a ref
 * count. */
static json_t *parse_subscribe(stratum_instance_t *client, const int64_t client_id, const json_t *params_val)
{
	ckpool_t *ckp = client->ckp;
	sdata_t *sdata, *ckp_sdata = ckp->data;
	bool old_match = false;
	int arr_size;
	json_t *ret;
	int n2len;

	if (unlikely(!json_is_array(params_val))) {
		stratum_send_message(ckp_sdata, client, "Invalid json: params not an array");
		return json_string("params not an array");
	}

	sdata = select_sdata(ckp, ckp_sdata);
	if (unlikely(!sdata || !sdata->current_workbase)) {
		LOGWARNING("Failed to provide subscription due to no %s", sdata ? "current workbase" : "sdata");
		stratum_send_message(ckp_sdata, client, "Pool Initialising");
		return json_string("Initialising");
	}
	if (ckp->proxy) {
		LOGINFO("Current %ld, selecting proxy %ld:%d for client %"PRId64, ckp_sdata->proxy->id,
			sdata->subproxy->id, sdata->subproxy->subid, client->id);
	}
	client->sdata = sdata;

	arr_size = json_array_size(params_val);
	/* NOTE useragent is NULL prior to this so should not be used in code
	 * till after this point */
	if (arr_size > 0) {
		const char *buf;

		buf = json_string_value(json_array_get(params_val, 0));
		if (buf && strlen(buf))
			client->useragent = strdup(buf);
		else
			client->useragent = ckzalloc(1); // Set to ""
		if (arr_size > 1 && !ckp->proxy) {
			/* This would be the session id for reconnect, it will
			 * not work for clients on a proxied connection. */
			buf = json_string_value(json_array_get(params_val, 1));
			LOGDEBUG("Found old session id %s", buf);
			/* Add matching here */
			if ((client->enonce1_64 = disconnected_sessionid_exists(sdata, buf, client_id))) {
				sprintf(client->enonce1, "%016lx", client->enonce1_64);
				old_match = true;

				ck_rlock(&sdata->workbase_lock);
				__fill_enonce1data(sdata->current_workbase, client);
				ck_runlock(&sdata->workbase_lock);
			}
		}
	} else
		client->useragent = ckzalloc(1);
	if (!old_match) {
		/* Create a new extranonce1 based on a uint64_t pointer */
		if (!new_enonce1(ckp, ckp_sdata, sdata, client)) {
			stratum_send_message(sdata, client, "Pool full of clients");
			client->reject = 2;
			return json_string("proxy full");
		}
		LOGINFO("Set new subscription %"PRId64" to new enonce1 %lx string %s", client->id,
			client->enonce1_64, client->enonce1);
	} else {
		LOGINFO("Set new subscription %"PRId64" to old matched enonce1 %lx string %s",
			client->id, client->enonce1_64, client->enonce1);
	}

	/* Workbases will exist if sdata->current_workbase is not NULL */
	ck_rlock(&sdata->workbase_lock);
	n2len = sdata->workbases->enonce2varlen;
	ck_runlock(&sdata->workbase_lock);

	/* Send a blank sessionid in proxy mode so clients don't think we have
	 * resumed if enonce1 ends up matching on reconnect. */
	if (ckp->proxy) {
		JSON_CPACK(ret, "[[[s,s]],s,i]", "mining.notify", "", client->enonce1,
				n2len);
	} else {
		JSON_CPACK(ret, "[[[s,s]],s,i]", "mining.notify", client->enonce1, client->enonce1,
				n2len);
	}

	client->subscribed = true;

	return ret;
}

static bool test_address(ckpool_t *ckp, const char *address)
{
	bool ret = false;
	char *buf, *msg;

	ASPRINTF(&msg, "checkaddr:%s", address);
	/* Must wait for a response here */
	buf = __send_recv_generator(ckp, msg, GEN_LAX);
	dealloc(msg);
	if (!buf)
		return ret;
	ret = cmdmatch(buf, "true");
	dealloc(buf);
	return ret;
}

static const double nonces = 4294967296;

static double dsps_from_key(json_t *val, const char *key)
{
	char *string, *endptr;
	double ret = 0;

	json_get_string(&string, val, key);
	if (!string)
		return ret;
	ret = strtod(string, &endptr) / nonces;
	if (endptr) {
		switch (endptr[0]) {
			case 'E':
				ret *= (double)1000;
			case 'P':
				ret *= (double)1000;
			case 'T':
				ret *= (double)1000;
			case 'G':
				ret *= (double)1000;
			case 'M':
				ret *= (double)1000;
			case 'K':
				ret *= (double)1000;
			default:
				break;
		}
	}
	free(string);
	return ret;
}

/* Enter holding a reference count */
static void read_userstats(ckpool_t *ckp, user_instance_t *user)
{
	int tvsec_diff = 0, ret;
	char s[512];
	json_t *val;
	FILE *fp;
	tv_t now;

	snprintf(s, 511, "%s/users/%s", ckp->logdir, user->username);
	fp = fopen(s, "re");
	if (!fp) {
		LOGINFO("User %s does not have a logfile to read", user->username);
		return;
	}
	memset(s, 0, 512);
	ret = fread(s, 1, 511, fp);
	fclose(fp);
	if (ret < 1) {
		LOGINFO("Failed to read user %s logfile", user->username);
		return;
	}
	val = json_loads(s, 0, NULL);
	if (!val) {
		LOGINFO("Failed to json decode user %s logfile: %s", user->username, s);
		return;
	}

	tv_time(&now);
	copy_tv(&user->last_share, &now);
	user->dsps1 = dsps_from_key(val, "hashrate1m");
	user->dsps5 = dsps_from_key(val, "hashrate5m");
	user->dsps60 = dsps_from_key(val, "hashrate1hr");
	user->dsps1440 = dsps_from_key(val, "hashrate1d");
	user->dsps10080 = dsps_from_key(val, "hashrate7d");
	json_get_int64(&user->last_update.tv_sec, val, "lastupdate");
	json_get_double(&user->best_diff, val, "bestshare");
	LOGINFO("Successfully read user %s stats %f %f %f %f %f %f", user->username,
		user->dsps1, user->dsps5, user->dsps60, user->dsps1440,
		user->dsps10080, user->best_diff);
	json_decref(val);
	if (user->last_update.tv_sec)
		tvsec_diff = now.tv_sec - user->last_update.tv_sec - 60;
	if (tvsec_diff > 60) {
		LOGINFO("Old user stats indicate not logged for %d seconds, decaying stats",
			tvsec_diff);
		decay_time(&user->dsps1, 0, tvsec_diff, 60);
		decay_time(&user->dsps5, 0, tvsec_diff, 300);
		decay_time(&user->dsps60, 0, tvsec_diff, 3600);
		decay_time(&user->dsps1440, 0, tvsec_diff, 86400);
		decay_time(&user->dsps10080, 0, tvsec_diff, 604800);
	}
}

/* Enter holding a reference count */
static void read_workerstats(ckpool_t *ckp, worker_instance_t *worker)
{
	int tvsec_diff = 0, ret;
	char s[512];
	json_t *val;
	FILE *fp;
	tv_t now;

	snprintf(s, 511, "%s/workers/%s", ckp->logdir, worker->workername);
	fp = fopen(s, "re");
	if (!fp) {
		LOGINFO("Worker %s does not have a logfile to read", worker->workername);
		return;
	}
	memset(s, 0, 512);
	ret = fread(s, 1, 511, fp);
	fclose(fp);
	if (ret < 1) {
		LOGINFO("Failed to read worker %s logfile", worker->workername);
		return;
	}
	val = json_loads(s, 0, NULL);
	if (!val) {
		LOGINFO("Failed to json decode worker %s logfile: %s", worker->workername, s);
		return;
	}

	tv_time(&now);
	copy_tv(&worker->last_share, &now);
	worker->dsps1 = dsps_from_key(val, "hashrate1m");
	worker->dsps5 = dsps_from_key(val, "hashrate5m");
	worker->dsps60 = dsps_from_key(val, "hashrate1d");
	worker->dsps1440 = dsps_from_key(val, "hashrate1d");
	json_get_double(&worker->best_diff, val, "bestshare");
	json_get_int64(&worker->last_update.tv_sec, val, "lastupdate");
	LOGINFO("Successfully read worker %s stats %f %f %f %f %f", worker->workername,
		worker->dsps1, worker->dsps5, worker->dsps60, worker->dsps1440, worker->best_diff);
	json_decref(val);
	if (worker->last_update.tv_sec)
		tvsec_diff = now.tv_sec - worker->last_update.tv_sec - 60;
	if (tvsec_diff > 60) {
		LOGINFO("Old worker stats indicate not logged for %d seconds, decaying stats",
			tvsec_diff);
		decay_time(&worker->dsps1, 0, tvsec_diff, 60);
		decay_time(&worker->dsps5, 0, tvsec_diff, 300);
		decay_time(&worker->dsps60, 0, tvsec_diff, 3600);
		decay_time(&worker->dsps1440, 0, tvsec_diff, 86400);
	}
}

#define DEFAULT_AUTH_BACKOFF	(3)  /* Set initial backoff to 3 seconds */

static user_instance_t *__create_user(sdata_t *sdata, const char *username)
{
	user_instance_t *user = ckzalloc(sizeof(user_instance_t));

	user->auth_backoff = DEFAULT_AUTH_BACKOFF;
	strcpy(user->username, username);
	user->id = sdata->user_instance_id++;
	HASH_ADD_STR(sdata->user_instances, username, user);
	return user;
}

/* Find user by username or create one if it doesn't already exist */
static user_instance_t *get_user(sdata_t *sdata, const char *username)
{
	user_instance_t *user;

	ck_wlock(&sdata->instance_lock);
	HASH_FIND_STR(sdata->user_instances, username, user);
	if (unlikely(!user))
		user = __create_user(sdata, username);
	ck_wunlock(&sdata->instance_lock);

	return user;
}

static worker_instance_t *__create_worker(user_instance_t *user, const char *workername)
{
	worker_instance_t *worker = ckzalloc(sizeof(worker_instance_t));

	worker->workername = strdup(workername);
	worker->user_instance = user;
	DL_APPEND(user->worker_instances, worker);
	worker->start_time = time(NULL);
	return worker;
}

static worker_instance_t *__get_worker(user_instance_t *user, const char *workername)
{
	worker_instance_t *worker = NULL, *tmp;

	DL_FOREACH(user->worker_instances, tmp) {
		if (!safecmp(workername, tmp->workername)) {
			worker = tmp;
			break;
		}
	}
	return worker;
}

/* Find worker amongst a user's workers by workername or create one if it
 * doesn't yet exist. */
static worker_instance_t *get_worker(sdata_t *sdata, user_instance_t *user, const char *workername)
{
	worker_instance_t *worker;

	ck_wlock(&sdata->instance_lock);
	worker = __get_worker(user, workername);
	if (!worker)
		worker = __create_worker(user, workername);
	ck_wunlock(&sdata->instance_lock);

	return worker;
}

/* This simply strips off the first part of the workername and matches it to a
 * user or creates a new one. Needs to be entered with client holding a ref
 * count. */
static user_instance_t *generate_user(ckpool_t *ckp, stratum_instance_t *client,
				      const char *workername)
{
	char *base_username = strdupa(workername), *username;
	bool new_user = false, new_worker = false;
	sdata_t *sdata = ckp->data;
	user_instance_t *user;
	int len;

	username = strsep(&base_username, "._");
	if (!username || !strlen(username))
		username = base_username;
	len = strlen(username);
	if (unlikely(len > 127))
		username[127] = '\0';

	ck_wlock(&sdata->instance_lock);
	HASH_FIND_STR(sdata->user_instances, username, user);
	if (!user) {
		/* New user instance. Secondary user id will be NULL */
		user = __create_user(sdata, username);
		new_user = true;
	}
	client->user_instance = user;
	client->worker_instance = __get_worker(user, workername);
	/* Create one worker instance for combined data from workers of the
	 * same name */
	if (!client->worker_instance) {
		client->worker_instance = __create_worker(user, workername);
		new_worker = true;
	}
	DL_APPEND(user->clients, client);
	__inc_worker(sdata,user);
	ck_wunlock(&sdata->instance_lock);

	if (CKP_STANDALONE(ckp) && new_user)
		read_userstats(ckp, user);
	if (CKP_STANDALONE(ckp) && new_worker)
		read_workerstats(ckp, client->worker_instance);

	if (new_user && !ckp->proxy) {
		/* Is this a btc address based username? */
		if (len > 26 && len < 35)
			user->btcaddress = test_address(ckp, username);
		LOGNOTICE("Added new user %s%s", username, user->btcaddress ?
			  " as address based registration" : "");
	}

	return user;
}

static void set_worker_mindiff(ckpool_t *ckp, const char *workername, int mindiff);

static void parse_worker_diffs(ckpool_t *ckp, json_t *worker_array)
{
	json_t *worker_entry;
	char *workername;
	size_t index;
	int mindiff;

	json_array_foreach(worker_array, index, worker_entry) {
		json_get_string(&workername, worker_entry, "workername");
		json_get_int(&mindiff, worker_entry, "difficultydefault");
		set_worker_mindiff(ckp, workername, mindiff);
	}
}

/* Send this to the database and parse the response to authorise a user
 * and get SUID parameters back. We don't add these requests to the sdata->ckdbqueue
 * since we have to wait for the response but this is done from the authoriser
 * thread so it won't hold anything up but other authorisations. Needs to be
 * entered with client holding a ref count. */
static int send_recv_auth(stratum_instance_t *client)
{
	user_instance_t *user = client->user_instance;
	ckpool_t *ckp = client->ckp;
	sdata_t *sdata = ckp->data;
	char *buf = NULL, *json_msg;
	bool contended = false;
	char cdfield[64];
	int ret = 1;
	json_t *val;
	ts_t now;

	ts_realtime(&now);
	sprintf(cdfield, "%lu,%lu", now.tv_sec, now.tv_nsec);

	val = json_object();
	json_set_string(val, "username", user->username);
	json_set_string(val, "workername", client->workername);
	json_set_string(val, "poolinstance", ckp->name);
	json_set_string(val, "useragent", client->useragent);
	json_set_int(val, "clientid", client->id);
	json_set_string(val,"enonce1", client->enonce1);
	json_set_bool(val, "preauth", false);
	json_set_string(val, "createdate", cdfield);
	json_set_string(val, "createby", "code");
	json_set_string(val, "createcode", __func__);
	json_set_string(val, "createinet", client->address);
	if (user->btcaddress)
		json_msg = ckdb_msg(ckp, val, ID_ADDRAUTH);
	else
		json_msg = ckdb_msg(ckp, val, ID_AUTH);
	if (unlikely(!json_msg)) {
		LOGWARNING("Failed to dump json in send_recv_auth");
		goto out;
	}

	/* We want responses from ckdb serialised and not interleaved with
	 * other requests. Wait up to 3 seconds for exclusive access to ckdb
	 * and if we don't receive it treat it as a delayed auth if possible */
	if (likely(!mutex_timedlock(&sdata->ckdb_lock, 3))) {
		buf = ckdb_msg_call(ckp, json_msg);
		mutex_unlock(&sdata->ckdb_lock);
	} else
		contended = true;

	free(json_msg);
	if (likely(buf)) {
		worker_instance_t *worker = client->worker_instance;
		char *cmd = NULL, *secondaryuserid = NULL;
		char response[PAGESIZE] = {};
		json_error_t err_val;
		json_t *val = NULL;

		LOGINFO("Got ckdb response: %s", buf);
		if (unlikely(sscanf(buf, "id.%*d.%s", response) < 1 || strlen(response) < 1 || !strchr(response, '='))) {
			if (cmdmatch(response, "failed"))
				goto out;
			LOGWARNING("Got unparseable ckdb auth response: %s", buf);
			goto out_fail;
		}
		cmd = response;
		strsep(&cmd, "=");
		LOGINFO("User %s Worker %s got auth response: %s  cmd: %s",
			user->username, client->workername,
			response, cmd);
		val = json_loads(cmd, 0, &err_val);
		if (unlikely(!val))
			LOGWARNING("AUTH JSON decode failed(%d): %s", err_val.line, err_val.text);
		else {
			json_t *worker_array = json_object_get(val, "workers");

			json_get_string(&secondaryuserid, val, "secondaryuserid");
			parse_worker_diffs(ckp, worker_array);
			client->suggest_diff = worker->mindiff;
			if (!user->auth_time)
				user->auth_time = time(NULL);
		}
		if (secondaryuserid && (!safecmp(response, "ok.authorise") ||
					!safecmp(response, "ok.addrauth"))) {
			if (!user->secondaryuserid)
				user->secondaryuserid = secondaryuserid;
			else
				dealloc(secondaryuserid);
			ret = 0;
		}
		if (likely(val))
			json_decref(val);
		goto out;
	}
	if (contended)
		LOGWARNING("Prolonged lock contention for ckdb while trying to authorise");
	else
		LOGWARNING("Got no auth response from ckdb :(");
out_fail:
	ret = -1;
out:
	free(buf);
	return ret;
}

/* For sending auths to ckdb after we've already decided we can authorise
 * these clients while ckdb is offline, based on an existing client of the
 * same username already having been authorised. Needs to be entered with
 * client holding a ref count. */
static void queue_delayed_auth(stratum_instance_t *client)
{
	ckpool_t *ckp = client->ckp;
	char cdfield[64];
	json_t *val;
	ts_t now;

	/* Read off any cached mindiff from previous auths */
	client->suggest_diff = client->worker_instance->mindiff;

	ts_realtime(&now);
	sprintf(cdfield, "%lu,%lu", now.tv_sec, now.tv_nsec);

	JSON_CPACK(val, "{ss,ss,ss,ss,sI,ss,sb,ss,ss,ss,ss}",
			"username", client->user_instance->username,
			"workername", client->workername,
			"poolinstance", ckp->name,
			"useragent", client->useragent,
			"clientid", client->id,
			"enonce1", client->enonce1,
			"preauth", true,
			"createdate", cdfield,
			"createby", "code",
			"createcode", __func__,
			"createinet", client->address);
	ckdbq_add(ckp, ID_AUTH, val);
}

/* Needs to be entered with client holding a ref count. */
static json_t *parse_authorise(stratum_instance_t *client, const json_t *params_val,
			       json_t **err_val, int *errnum)
{
	user_instance_t *user;
	ckpool_t *ckp = client->ckp;
	bool ret = false;
	const char *buf;
	int arr_size;

	if (unlikely(!json_is_array(params_val))) {
		*err_val = json_string("params not an array");
		goto out;
	}
	arr_size = json_array_size(params_val);
	if (unlikely(arr_size < 1)) {
		*err_val = json_string("params missing array entries");
		goto out;
	}
	if (unlikely(!client->useragent)) {
		*err_val = json_string("Failed subscription");
		goto out;
	}
	buf = json_string_value(json_array_get(params_val, 0));
	if (!buf) {
		*err_val = json_string("Invalid workername parameter");
		goto out;
	}
	if (!strlen(buf)) {
		*err_val = json_string("Empty workername parameter");
		goto out;
	}
	if (!memcmp(buf, ".", 1) || !memcmp(buf, "_", 1)) {
		*err_val = json_string("Empty username parameter");
		goto out;
	}
	if (strchr(buf, '/')) {
		*err_val = json_string("Invalid character in username");
		goto out;
	}
	user = generate_user(ckp, client, buf);
	client->user_id = user->id;
<<<<<<< HEAD
	strcpy(client->address, address);
=======
	ts_realtime(&now);
	client->start_time = now.tv_sec;
>>>>>>> f6abc404
	/* NOTE workername is NULL prior to this so should not be used in code
	 * till after this point */
	client->workername = strdup(buf);
	if (user->failed_authtime) {
		time_t now_t = time(NULL);

		if (now_t < user->failed_authtime + user->auth_backoff) {
			if (!user->throttled) {
				user->throttled = true;
				LOGNOTICE("Client %"PRId64" %s worker %s rate limited due to failed auth attempts",
					  client->id, client->address, buf);
			} else{
				LOGINFO("Client %"PRId64" %s worker %s rate limited due to failed auth attempts",
					client->id, client->address, buf);
			}
			client->dropped = true;
			goto out;
		}
	}
	if (CKP_STANDALONE(ckp))
		ret = true;
	else {
		/* Preauth workers for the first 10 minutes after the user is
		 * first authorised by ckdb to avoid floods of worker auths.
		 * *errnum is implied zero already so ret will be set true */
		if (user->auth_time && time(NULL) - user->auth_time < 600)
			client->suggest_diff = client->worker_instance->mindiff;
		else
			*errnum = send_recv_auth(client);
		if (!*errnum)
			ret = true;
		else if (*errnum < 0 && user->secondaryuserid) {
			/* This user has already been authorised but ckdb is
			 * offline so we assume they already exist but add the
			 * auth request to the queued messages. */
			queue_delayed_auth(client);
			ret = true;
		}
	}
	if (ret) {
		client->authorised = ret;
		user->authorised = ret;
<<<<<<< HEAD
		if (ckp->proxy) {
			LOGNOTICE("Authorised client %"PRId64" to proxy %ld:%d, worker %s as user %s",
				  client->id, client->proxyid, client->subproxyid, buf, user->username);
		} else {
			LOGNOTICE("Authorised client %"PRId64" worker %s as user %s",
				  client->id, buf, user->username);
		}
		user->auth_backoff = 3; /* Reset auth backoff time */
=======
		LOGNOTICE("Authorised client %"PRId64" %s worker %s as user %s",
			  client->id, client->address, buf, user->username);
		user->auth_backoff = DEFAULT_AUTH_BACKOFF; /* Reset auth backoff time */
>>>>>>> f6abc404
	} else {
		LOGNOTICE("Client %"PRId64" %s worker %s failed to authorise as user %s",
			  client->id, client->address, buf,user->username);
		user->failed_authtime = time(NULL);
		user->auth_backoff <<= 1;
		/* Cap backoff time to 10 mins */
		if (user->auth_backoff > 600)
			user->auth_backoff = 600;
	}
	/* We can set this outside of lock safely */
	client->authorising = false;
out:
	return json_boolean(ret);
}

/* Needs to be entered with client holding a ref count. */
static void stratum_send_diff(sdata_t *sdata, const stratum_instance_t *client)
{
	json_t *json_msg;

	JSON_CPACK(json_msg, "{s[I]soss}", "params", client->diff, "id", json_null(),
			     "method", "mining.set_difficulty");
	stratum_add_send(sdata, json_msg, client->id);
}

/* Needs to be entered with client holding a ref count. */
static void stratum_send_message(sdata_t *sdata, const stratum_instance_t *client, const char *msg)
{
	json_t *json_msg;

	JSON_CPACK(json_msg, "{sosss[s]}", "id", json_null(), "method", "client.show_message",
			     "params", msg);
	stratum_add_send(sdata, json_msg, client->id);
}

static double time_bias(const double tdiff, const double period)
{
	double dexp = tdiff / period;

	/* Sanity check to prevent silly numbers for double accuracy **/
	if (unlikely(dexp > 36))
		dexp = 36;
	return 1.0 - 1.0 / exp(dexp);
}

/* Sanity check to prevent clock adjustments backwards from screwing up stats */
static double sane_tdiff(tv_t *end, tv_t *start)
{
	double tdiff = tvdiff(end, start);

	if (unlikely(tdiff < 0.001))
		tdiff = 0.001;
	return tdiff;
}

/* Needs to be entered with client holding a ref count. */
static void add_submit(ckpool_t *ckp, stratum_instance_t *client, const int diff, const bool valid,
		       const bool submit)
{
	sdata_t *ckp_sdata = ckp->data, *sdata = client->sdata;
	worker_instance_t *worker = client->worker_instance;
	double tdiff, bdiff, dsps, drr, network_diff, bias;
	user_instance_t *user = client->user_instance;
	int64_t next_blockid, optimal;
	tv_t now_t;

	mutex_lock(&ckp_sdata->stats_lock);
	if (valid) {
		ckp_sdata->stats.unaccounted_shares++;
		ckp_sdata->stats.unaccounted_diff_shares += diff;
	} else
		ckp_sdata->stats.unaccounted_rejects += diff;
	mutex_unlock(&ckp_sdata->stats_lock);

	/* Count only accepted and stale rejects in diff calculation. */
	if (!valid && !submit)
		return;

	tv_time(&now_t);

	ck_rlock(&sdata->workbase_lock);
	next_blockid = sdata->workbase_id + 1;
	if (ckp->proxy)
		network_diff = sdata->current_workbase->diff;
	else
		network_diff = sdata->current_workbase->network_diff;
	ck_runlock(&sdata->workbase_lock);

	if (unlikely(!client->first_share.tv_sec)) {
		copy_tv(&client->first_share, &now_t);
		copy_tv(&client->ldc, &now_t);
	}

	tdiff = sane_tdiff(&now_t, &client->last_share);
	decay_time(&client->dsps1, diff, tdiff, 60);
	decay_time(&client->dsps5, diff, tdiff, 300);
	decay_time(&client->dsps60, diff, tdiff, 3600);
	decay_time(&client->dsps1440, diff, tdiff, 86400);
	decay_time(&client->dsps10080, diff, tdiff, 604800);
	copy_tv(&client->last_share, &now_t);

	tdiff = sane_tdiff(&now_t, &worker->last_share);
	decay_time(&worker->dsps1, diff, tdiff, 60);
	decay_time(&worker->dsps5, diff, tdiff, 300);
	decay_time(&worker->dsps60, diff, tdiff, 3600);
	decay_time(&worker->dsps1440, diff, tdiff, 86400);
	copy_tv(&worker->last_share, &now_t);
	worker->idle = false;

	tdiff = sane_tdiff(&now_t, &user->last_share);
	decay_time(&user->dsps1, diff, tdiff, 60);
	decay_time(&user->dsps5, diff, tdiff, 300);
	decay_time(&user->dsps60, diff, tdiff, 3600);
	decay_time(&user->dsps1440, diff, tdiff, 86400);
	decay_time(&user->dsps10080, diff, tdiff, 604800);
	copy_tv(&user->last_share, &now_t);
	client->idle = false;

	client->ssdc++;
	bdiff = sane_tdiff(&now_t, &client->first_share);
	bias = time_bias(bdiff, 300);
	tdiff = sane_tdiff(&now_t, &client->ldc);

	/* Check the difficulty every 240 seconds or as many shares as we
	 * should have had in that time, whichever comes first. */
	if (client->ssdc < 72 && tdiff < 240)
		return;

	if (diff != client->diff) {
		client->ssdc = 0;
		return;
	}

	/* Diff rate ratio */
	dsps = client->dsps5 / bias;
	drr = dsps / (double)client->diff;

	/* Optimal rate product is 0.3, allow some hysteresis. */
	if (drr > 0.15 && drr < 0.4)
		return;

	/* Allow slightly lower diffs when users choose their own mindiff */
	if (worker->mindiff || client->suggest_diff) {
		if (drr < 0.5)
			return;
		optimal = lround(dsps * 2.4);
	} else
		optimal = lround(dsps * 3.33);

	/* Clamp to mindiff ~ network_diff */
	if (optimal < ckp->mindiff)
		optimal = ckp->mindiff;
	/* Client suggest diff overrides worker mindiff */
	if (client->suggest_diff) {
		if (optimal < client->suggest_diff)
			optimal = client->suggest_diff;
	} else if (optimal < worker->mindiff)
		optimal = worker->mindiff;
	if (ckp->maxdiff && optimal > ckp->maxdiff)
		optimal = ckp->maxdiff;
	if (optimal > network_diff)
		optimal = network_diff;
	if (client->diff == optimal)
		return;

	/* If this is the first share in a change, reset the last diff change
	 * to make sure the client hasn't just fallen back after a leave of
	 * absence */
	if (optimal < client->diff && client->ssdc == 1) {
		copy_tv(&client->ldc, &now_t);
		return;
	}

	client->ssdc = 0;

	LOGINFO("Client %"PRId64" biased dsps %.2f dsps %.2f drr %.2f adjust diff from %"PRId64" to: %"PRId64" ",
		client->id, dsps, client->dsps5, drr, client->diff, optimal);

	copy_tv(&client->ldc, &now_t);
	client->diff_change_job_id = next_blockid;
	client->old_diff = client->diff;
	client->diff = optimal;
	stratum_send_diff(sdata, client);
}

/* We should already be holding the workbase_lock. Needs to be entered with
 * client holding a ref count. */
static void
test_blocksolve(const stratum_instance_t *client, const workbase_t *wb, const uchar *data,
		const uchar *hash, const double diff, const char *coinbase, int cblen,
		const char *nonce2, const char *nonce)
{
	int transactions = wb->transactions + 1;
	char hexcoinbase[1024], blockhash[68];
	sdata_t *sdata = client->sdata;
	json_t *val = NULL, *val_copy;
	char *gbt_block, varint[12];
	ckpool_t *ckp = wb->ckp;
	ckmsg_t *block_ckmsg;
	char cdfield[64];
	uchar swap[32];
	ts_t ts_now;

	/* Submit anything over 99% of the diff in case of rounding errors */
	if (diff < sdata->current_workbase->network_diff * 0.99)
		return;

	LOGWARNING("Possible block solve diff %f !", diff);
	/* Can't submit a block in proxy mode without the transactions */
	if (wb->proxy && wb->merkles)
		return;

	ts_realtime(&ts_now);
	sprintf(cdfield, "%lu,%lu", ts_now.tv_sec, ts_now.tv_nsec);

	gbt_block = ckalloc(1024);
	flip_32(swap, hash);
	__bin2hex(blockhash, swap, 32);

	/* Message format: "submitblock:hash,data" */
	sprintf(gbt_block, "submitblock:%s,", blockhash);
	__bin2hex(gbt_block + 12 + 64 + 1, data, 80);
	if (transactions < 0xfd) {
		uint8_t val8 = transactions;

		__bin2hex(varint, (const unsigned char *)&val8, 1);
	} else if (transactions <= 0xffff) {
		uint16_t val16 = htole16(transactions);

		strcat(gbt_block, "fd");
		__bin2hex(varint, (const unsigned char *)&val16, 2);
	} else {
		uint32_t val32 = htole32(transactions);

		strcat(gbt_block, "fe");
		__bin2hex(varint, (const unsigned char *)&val32, 4);
	}
	strcat(gbt_block, varint);
	__bin2hex(hexcoinbase, coinbase, cblen);
	strcat(gbt_block, hexcoinbase);
	if (wb->transactions)
		realloc_strcat(&gbt_block, wb->txn_data);
	send_generator(ckp, gbt_block, GEN_PRIORITY);
	free(gbt_block);

	JSON_CPACK(val, "{si,ss,ss,sI,ss,ss,sI,ss,ss,ss,sI,ss,ss,ss,ss}",
			"height", wb->height,
			"blockhash", blockhash,
			"confirmed", "n",
			"workinfoid", wb->id,
			"username", client->user_instance->username,
			"workername", client->workername,
			"clientid", client->id,
			"enonce1", client->enonce1,
			"nonce2", nonce2,
			"nonce", nonce,
			"reward", wb->coinbasevalue,
			"createdate", cdfield,
			"createby", "code",
			"createcode", __func__,
			"createinet", ckp->serverurl[client->server]);
	val_copy = json_deep_copy(val);
	block_ckmsg = ckalloc(sizeof(ckmsg_t));
	block_ckmsg->data = val_copy;

	mutex_lock(&sdata->block_lock);
	DL_APPEND(sdata->block_solves, block_ckmsg);
	mutex_unlock(&sdata->block_lock);

	ckdbq_add(ckp, ID_BLOCK, val);
}

/* Needs to be entered with client holding a ref count. */
static double submission_diff(const stratum_instance_t *client, const workbase_t *wb, const char *nonce2,
			      const uint32_t ntime32, const char *nonce, uchar *hash)
{
	unsigned char merkle_root[32], merkle_sha[64];
	uint32_t *data32, *swap32, benonce32;
	char *coinbase, data[80];
	uchar swap[80], hash1[32];
	int cblen, i;
	double ret;

	coinbase = alloca(wb->coinb1len + wb->enonce1constlen + wb->enonce1varlen + wb->enonce2varlen + wb->coinb2len);
	memcpy(coinbase, wb->coinb1bin, wb->coinb1len);
	cblen = wb->coinb1len;
	memcpy(coinbase + cblen, &client->enonce1bin, wb->enonce1constlen + wb->enonce1varlen);
	cblen += wb->enonce1constlen + wb->enonce1varlen;
	hex2bin(coinbase + cblen, nonce2, wb->enonce2varlen);
	cblen += wb->enonce2varlen;
	memcpy(coinbase + cblen, wb->coinb2bin, wb->coinb2len);
	cblen += wb->coinb2len;

	gen_hash((uchar *)coinbase, merkle_root, cblen);
	memcpy(merkle_sha, merkle_root, 32);
	for (i = 0; i < wb->merkles; i++) {
		memcpy(merkle_sha + 32, &wb->merklebin[i], 32);
		gen_hash(merkle_sha, merkle_root, 64);
		memcpy(merkle_sha, merkle_root, 32);
	}
	data32 = (uint32_t *)merkle_sha;
	swap32 = (uint32_t *)merkle_root;
	flip_32(swap32, data32);

	/* Copy the cached header binary and insert the merkle root */
	memcpy(data, wb->headerbin, 80);
	memcpy(data + 36, merkle_root, 32);

	/* Insert the nonce value into the data */
	hex2bin(&benonce32, nonce, 4);
	data32 = (uint32_t *)(data + 64 + 12);
	*data32 = benonce32;

	/* Insert the ntime value into the data */
	data32 = (uint32_t *)(data + 68);
	*data32 = htobe32(ntime32);

	/* Hash the share */
	data32 = (uint32_t *)data;
	swap32 = (uint32_t *)swap;
	flip_80(swap32, data32);
	sha256(swap, 80, hash1);
	sha256(hash1, 32, hash);

	/* Calculate the diff of the share here */
	ret = diff_from_target(hash);

	/* Test we haven't solved a block regardless of share status */
	test_blocksolve(client, wb, swap, hash, ret, coinbase, cblen, nonce2, nonce);

	return ret;
}

/* Optimised for the common case where shares are new */
static bool new_share(sdata_t *sdata, const uchar *hash, const int64_t wb_id)
{
	share_t *share = ckzalloc(sizeof(share_t)), *match = NULL;
	bool ret = true;

	memcpy(share->hash, hash, 32);
	share->workbase_id = wb_id;

	mutex_lock(&sdata->share_lock);
	sdata->shares_generated++;
	HASH_FIND(hh, sdata->shares, hash, 32, match);
	if (likely(!match))
		HASH_ADD(hh, sdata->shares, hash, 32, share);
	mutex_unlock(&sdata->share_lock);

	if (unlikely(match)) {
		dealloc(share);
		ret = false;
	}
	return ret;
}

static void update_client(const stratum_instance_t *client, const int64_t client_id);

/* Submit a share in proxy mode to the parent pool. workbase_lock is held.
 * Needs to be entered with client holding a ref count. */
static void submit_share(stratum_instance_t *client, const int64_t jobid, const char *nonce2,
			 const char *ntime, const char *nonce)
{
	ckpool_t *ckp = client->ckp;
	json_t *json_msg;
	char enonce2[32];
	char *msg;

	sprintf(enonce2, "%s%s", client->enonce1var, nonce2);
	JSON_CPACK(json_msg, "{sIsssssssIsIsi}", "jobid", jobid, "nonce2", enonce2,
			     "ntime", ntime, "nonce", nonce, "client_id", client->id,
			     "proxy", client->proxyid, "subproxy", client->subproxyid);
	msg = json_dumps(json_msg, 0);
	json_decref(json_msg);
	send_generator(ckp, msg, GEN_LAX);
	free(msg);
}

#define JSON_ERR(err) json_string(SHARE_ERR(err))

/* Needs to be entered with client holding a ref count. */
static json_t *parse_submit(stratum_instance_t *client, json_t *json_msg,
			    const json_t *params_val, json_t **err_val)
{
	bool share = false, result = false, invalid = true, submit = false;
	user_instance_t *user = client->user_instance;
	double diff = client->diff, wdiff = 0, sdiff = -1;
	char hexhash[68] = {}, sharehash[32], cdfield[64];
	const char *workername, *job_id, *ntime, *nonce;
	char *fname = NULL, *s, *nonce2;
	sdata_t *sdata = client->sdata;
	enum share_err err = SE_NONE;
	ckpool_t *ckp = client->ckp;
	char idstring[20] = {};
	workbase_t *wb = NULL;
	uint32_t ntime32;
	uchar hash[32];
	int nlen, len;
	time_t now_t;
	json_t *val;
	int64_t id;
	ts_t now;
	FILE *fp;

	ts_realtime(&now);
	now_t = now.tv_sec;
	sprintf(cdfield, "%lu,%lu", now.tv_sec, now.tv_nsec);

	if (unlikely(!json_is_array(params_val))) {
		err = SE_NOT_ARRAY;
		*err_val = JSON_ERR(err);
		goto out;
	}
	if (unlikely(json_array_size(params_val) != 5)) {
		err = SE_INVALID_SIZE;
		*err_val = JSON_ERR(err);
		goto out;
	}
	workername = json_string_value(json_array_get(params_val, 0));
	if (unlikely(!workername || !strlen(workername))) {
		err = SE_NO_USERNAME;
		*err_val = JSON_ERR(err);
		goto out;
	}
	job_id = json_string_value(json_array_get(params_val, 1));
	if (unlikely(!job_id || !strlen(job_id))) {
		err = SE_NO_JOBID;
		*err_val = JSON_ERR(err);
		goto out;
	}
	nonce2 = (char *)json_string_value(json_array_get(params_val, 2));
	if (unlikely(!nonce2 || !strlen(nonce2))) {
		err = SE_NO_NONCE2;
		*err_val = JSON_ERR(err);
		goto out;
	}
	ntime = json_string_value(json_array_get(params_val, 3));
	if (unlikely(!ntime || !strlen(ntime))) {
		err = SE_NO_NTIME;
		*err_val = JSON_ERR(err);
		goto out;
	}
	nonce = json_string_value(json_array_get(params_val, 4));
	if (unlikely(!nonce || !strlen(nonce))) {
		err = SE_NO_NONCE;
		*err_val = JSON_ERR(err);
		goto out;
	}
	if (safecmp(workername, client->workername)) {
		err = SE_WORKER_MISMATCH;
		*err_val = JSON_ERR(err);
		goto out;
	}
	sscanf(job_id, "%lx", &id);
	sscanf(ntime, "%x", &ntime32);

	share = true;

	ck_rlock(&sdata->workbase_lock);
	HASH_FIND_I64(sdata->workbases, &id, wb);
	if (unlikely(!wb)) {
		if (!sdata->current_workbase)
			return json_boolean(false);
		id = sdata->current_workbase->id;
		err = SE_INVALID_JOBID;
		json_set_string(json_msg, "reject-reason", SHARE_ERR(err));
		strncpy(idstring, job_id, 19);
		ASPRINTF(&fname, "%s.sharelog", sdata->current_workbase->logdir);
		goto out_unlock;
	}
	wdiff = wb->diff;
	strncpy(idstring, wb->idstring, 19);
	ASPRINTF(&fname, "%s.sharelog", wb->logdir);
	/* Fix broken clients sending too many chars. Nonce2 is part of the
	 * read only json so use a temporary variable and modify it. */
	len = wb->enonce2varlen * 2;
	nlen = strlen(nonce2);
	if (nlen > len) {
		nonce2 = strdupa(nonce2);
		nonce2[len] = '\0';
	} else if (nlen < len) {
		char *tmp = nonce2;

		nonce2 = strdupa("0000000000000000");
		memcpy(nonce2, tmp, nlen);
		nonce2[len] = '\0';
	}
	sdiff = submission_diff(client, wb, nonce2, ntime32, nonce, hash);
	if (sdiff > client->best_diff) {
		worker_instance_t *worker = client->worker_instance;

		client->best_diff = sdiff;
		LOGINFO("User %s worker %s client %"PRId64" new best diff %lf", user->username,
			worker->workername, client->id, sdiff);
		if (sdiff > worker->best_diff)
			worker->best_diff = sdiff;
		if (sdiff > user->best_diff)
			user->best_diff = sdiff;
	}
	bswap_256(sharehash, hash);
	__bin2hex(hexhash, sharehash, 32);

	if (id < sdata->blockchange_id) {
		err = SE_STALE;
		json_set_string(json_msg, "reject-reason", SHARE_ERR(err));
		goto out_submit;
	}
	/* Ntime cannot be less, but allow forward ntime rolling up to max */
	if (ntime32 < wb->ntime32 || ntime32 > wb->ntime32 + 7000) {
		err = SE_NTIME_INVALID;
		json_set_string(json_msg, "reject-reason", SHARE_ERR(err));
		goto out_unlock;
	}
	invalid = false;
out_submit:
	if (sdiff >= wdiff)
		submit = true;
out_unlock:
	ck_runlock(&sdata->workbase_lock);

	/* Accept the lower of new and old diffs until the next update */
	if (id < client->diff_change_job_id && client->old_diff < client->diff)
		diff = client->old_diff;
	if (!invalid) {
		char wdiffsuffix[16];

		suffix_string(wdiff, wdiffsuffix, 16, 0);
		if (sdiff >= diff) {
			if (new_share(sdata, hash, id)) {
				LOGINFO("Accepted client %"PRId64" share diff %.1f/%.0f/%s: %s",
					client->id, sdiff, diff, wdiffsuffix, hexhash);
				result = true;
			} else {
				err = SE_DUPE;
				json_set_string(json_msg, "reject-reason", SHARE_ERR(err));
				LOGINFO("Rejected client %"PRId64" dupe diff %.1f/%.0f/%s: %s",
					client->id, sdiff, diff, wdiffsuffix, hexhash);
				submit = false;
			}
		} else {
			err = SE_HIGH_DIFF;
			LOGINFO("Rejected client %"PRId64" high diff %.1f/%.0f/%s: %s",
				client->id, sdiff, diff, wdiffsuffix, hexhash);
			json_set_string(json_msg, "reject-reason", SHARE_ERR(err));
			submit = false;
		}
	}  else
		LOGINFO("Rejected client %"PRId64" invalid share", client->id);

	/* Submit share to upstream pool in proxy mode. We submit valid and
	 * stale shares and filter out the rest. */
	if (wb && wb->proxy && submit) {
		LOGINFO("Submitting share upstream: %s", hexhash);
		submit_share(client, id, nonce2, ntime, nonce);
	}

	add_submit(ckp, client, diff, result, submit);

	/* Now write to the pool's sharelog. */
	val = json_object();
	json_set_int(val, "workinfoid", id);
	json_set_int(val, "clientid", client->id);
	json_set_string(val, "enonce1", client->enonce1);
	if (!CKP_STANDALONE(ckp))
		json_set_string(val, "secondaryuserid", user->secondaryuserid);
	json_set_string(val, "nonce2", nonce2);
	json_set_string(val, "nonce", nonce);
	json_set_string(val, "ntime", ntime);
	json_set_double(val, "diff", diff);
	json_set_double(val, "sdiff", sdiff);
	json_set_string(val, "hash", hexhash);
	json_set_bool(val, "result", result);
	json_object_set(val, "reject-reason", json_object_get(json_msg, "reject-reason"));
	json_object_set(val, "error", *err_val);
	json_set_int(val, "errn", err);
	json_set_string(val, "createdate", cdfield);
	json_set_string(val, "createby", "code");
	json_set_string(val, "createcode", __func__);
	json_set_string(val, "createinet", ckp->serverurl[client->server]);
	json_set_string(val, "workername", client->workername);
	json_set_string(val, "username", user->username);

	if (ckp->logshares) {
		fp = fopen(fname, "ae");
		if (likely(fp)) {
			s = json_dumps(val, JSON_EOL);
			len = strlen(s);
			len = fprintf(fp, "%s", s);
			free(s);
			fclose(fp);
			if (unlikely(len < 0))
				LOGERR("Failed to fwrite to %s", fname);
		} else
			LOGERR("Failed to fopen %s", fname);
	}
	ckdbq_add(ckp, ID_SHARES, val);
out:
	if ((!result && !submit) || !share) {
		/* Is this the first in a run of invalids? */
		if (client->first_invalid < client->last_share.tv_sec || !client->first_invalid)
			client->first_invalid = now_t;
		else if (client->first_invalid && client->first_invalid < now_t - 120) {
			LOGNOTICE("Client %"PRId64" rejecting for 120s, disconnecting", client->id);
			stratum_send_message(sdata, client, "Disconnecting for continuous invalid shares");
			client->reject = 2;
		} else if (client->first_invalid && client->first_invalid < now_t - 60) {
			if (!client->reject) {
				LOGINFO("Client %"PRId64" rejecting for 60s, sending update", client->id);
				update_client(client, client->id);
				client->reject = 1;
			}
		}
	} else {
		client->first_invalid = 0;
		client->reject = 0;
	}

	if (!share) {
		val = json_object();
		json_set_int(val, "clientid", client->id);
		if (!CKP_STANDALONE(ckp))
			json_set_string(val, "secondaryuserid", user->secondaryuserid);
		json_set_string(val, "enonce1", client->enonce1);
		json_set_int(val, "workinfoid", sdata->current_workbase->id);
		json_set_string(val, "workername", client->workername);
		json_set_string(val, "username", user->username);
		json_object_set(val, "error", *err_val);
		json_set_int(val, "errn", err);
		json_set_string(val, "createdate", cdfield);
		json_set_string(val, "createby", "code");
		json_set_string(val, "createcode", __func__);
		json_set_string(val, "createinet", ckp->serverurl[client->server]);
		ckdbq_add(ckp, ID_SHAREERR, val);
		LOGINFO("Invalid share from client %"PRId64": %s", client->id, client->workername);
	}
	free(fname);
	return json_boolean(result);
}

/* Must enter with workbase_lock held */
static json_t *__stratum_notify(const workbase_t *wb, const bool clean)
{
	json_t *val;

	JSON_CPACK(val, "{s:[ssssosssb],s:o,s:s}",
			"params",
			wb->idstring,
			wb->prevhash,
			wb->coinb1,
			wb->coinb2,
			json_deep_copy(wb->merkle_array),
			wb->bbversion,
			wb->nbit,
			wb->ntime,
			clean,
			"id", json_null(),
			"method", "mining.notify");
	return val;
}

static void stratum_broadcast_update(sdata_t *sdata, const workbase_t *wb, const bool clean)
{
	json_t *json_msg;

	ck_rlock(&sdata->workbase_lock);
	json_msg = __stratum_notify(wb, clean);
	ck_runlock(&sdata->workbase_lock);

	stratum_broadcast(sdata, json_msg);
}

/* For sending a single stratum template update */
static void stratum_send_update(sdata_t *sdata, const int64_t client_id, const bool clean)
{
	json_t *json_msg;

	if (unlikely(!sdata->current_workbase)) {
		LOGWARNING("No current workbase to send stratum update");
		return;
	}

	ck_rlock(&sdata->workbase_lock);
	json_msg = __stratum_notify(sdata->current_workbase, clean);
	ck_runlock(&sdata->workbase_lock);

	stratum_add_send(sdata, json_msg, client_id);
}

static void send_json_err(sdata_t *sdata, const int64_t client_id, json_t *id_val, const char *err_msg)
{
	json_t *val;

	JSON_CPACK(val, "{soss}", "id", json_copy(id_val), "error", err_msg);
	stratum_add_send(sdata, val, client_id);
}

/* Needs to be entered with client holding a ref count. */
static void update_client(const stratum_instance_t *client, const int64_t client_id)
{
	sdata_t *sdata = client->sdata;

	stratum_send_update(sdata, client_id, true);
	stratum_send_diff(sdata, client);
}

static json_params_t
*create_json_params(const int64_t client_id, const json_t *method, const json_t *params,
		    const json_t *id_val)
{
	json_params_t *jp = ckalloc(sizeof(json_params_t));

	jp->method = json_deep_copy(method);
	jp->params = json_deep_copy(params);
	jp->id_val = json_deep_copy(id_val);
	jp->client_id = client_id;
	return jp;
}

static void set_worker_mindiff(ckpool_t *ckp, const char *workername, int mindiff)
{
	char *username = strdupa(workername), *ignore;
	stratum_instance_t *client;
	sdata_t *sdata = ckp->data;
	worker_instance_t *worker;
	user_instance_t *user;

	ignore = username;
	strsep(&ignore, "._");

	/* Find the user first */
	user = get_user(sdata, username);

	/* Then find the matching worker user */
	worker = get_worker(sdata, user, workername);

	if (mindiff < 1) {
		LOGINFO("Worker %s requested invalid diff %d", worker->workername, mindiff);
		return;
	}
	if (mindiff < ckp->mindiff)
		mindiff = ckp->mindiff;
	if (mindiff == worker->mindiff)
		return;
	worker->mindiff = mindiff;

	/* Iterate over all the workers from this user to find any with the
	 * matching worker that are currently live and send them a new diff
	 * if we can. Otherwise it will only act as a clamp on next share
	 * submission. */
	ck_rlock(&sdata->instance_lock);
	DL_FOREACH(user->clients, client) {
		if (client->worker_instance != worker)
			continue;
		/* Per connection suggest diff overrides worker mindiff ugh */
		if (mindiff < client->suggest_diff)
			continue;
		if (mindiff == client->diff)
			continue;
		client->diff = mindiff;
		stratum_send_diff(sdata, client);
	}
	ck_runlock(&sdata->instance_lock);
}

/* Implement support for the diff in the params as well as the originally
 * documented form of placing diff within the method. Needs to be entered with
 * client holding a ref count. */
static void suggest_diff(stratum_instance_t *client, const char *method, const json_t *params_val)
{
	json_t *arr_val = json_array_get(params_val, 0);
	sdata_t *sdata = client->ckp->data;
	int64_t sdiff;

	if (unlikely(!client_active(client))) {
		LOGWARNING("Attempted to suggest diff on unauthorised client %"PRId64, client->id);
		return;
	}
	if (arr_val && json_is_integer(arr_val))
		sdiff = json_integer_value(arr_val);
	else if (sscanf(method, "mining.suggest_difficulty(%"PRId64, &sdiff) != 1) {
		LOGINFO("Failed to parse suggest_difficulty for client %"PRId64, client->id);
		return;
	}
	if (sdiff == client->suggest_diff)
		return;
	client->suggest_diff = sdiff;
	if (client->diff == sdiff)
		return;
	if (sdiff < client->ckp->mindiff)
		client->diff = client->ckp->mindiff;
	else
		client->diff = sdiff;
	stratum_send_diff(sdata, client);
}

/* Enter with client holding ref count */
static void parse_method(sdata_t *sdata, stratum_instance_t *client, const int64_t client_id,
			 json_t *id_val, json_t *method_val, json_t *params_val)
{
	const char *method;

	/* Random broken clients send something not an integer as the id so we
	 * copy the json item for id_val as is for the response. By far the
	 * most common messages will be shares so look for those first */
	method = json_string_value(method_val);
	if (likely(cmdmatch(method, "mining.submit") && client->authorised)) {
		json_params_t *jp = create_json_params(client_id, method_val, params_val, id_val);

		ckmsgq_add(sdata->sshareq, jp);
		return;
	}

	if (cmdmatch(method, "mining.subscribe")) {
		json_t *val, *result_val;

		if (unlikely(client->subscribed)) {
			LOGNOTICE("Client %"PRId64" %s trying to subscribe twice",
				  client_id, client->address);
			return;
		}
		result_val = parse_subscribe(client, client_id, params_val);
		/* Shouldn't happen, sanity check */
		if (unlikely(!result_val)) {
			LOGWARNING("parse_subscribe returned NULL result_val");
			return;
		}
		val = json_object();
		json_object_set_new_nocheck(val, "result", result_val);
		json_object_set_nocheck(val, "id", id_val);
		json_object_set_new_nocheck(val, "error", json_null());
		stratum_add_send(sdata, val, client_id);
		if (likely(client->subscribed))
			update_client(client, client_id);
		return;
	}

	if (unlikely(cmdmatch(method, "mining.passthrough"))) {
<<<<<<< HEAD
		char buf[256];

		LOGNOTICE("Adding passthrough client %"PRId64, client_id);
=======
		LOGNOTICE("Adding passthrough client %"PRId64" %s", client_id, client->address);
>>>>>>> f6abc404
		/* We need to inform the connector process that this client
		 * is a passthrough and to manage its messages accordingly.
		 * The client_id stays on the list but we won't send anything
		 * to it since it's unauthorised. Set the flag just in case. */
		client->authorised = false;
		snprintf(buf, 255, "passthrough=%"PRId64, client_id);
		send_proc(client->ckp->connector, buf);
		return;
	}

	/* We should only accept subscribed requests from here on */
	if (!client->subscribed) {
<<<<<<< HEAD
		LOGINFO("Dropping unsubscribed client %"PRId64, client_id);
		connector_drop_client(client->ckp, client_id);
=======
		LOGINFO("Dropping unsubscribed client %"PRId64" %s", client_id, client->address);
		snprintf(buf, 255, "dropclient=%"PRId64, client_id);
		send_proc(client->ckp->connector, buf);
>>>>>>> f6abc404
		return;
	}

	if (cmdmatch(method, "mining.auth")) {
		json_params_t *jp;

		if (unlikely(client->authorised)) {
			LOGNOTICE("Client %"PRId64" %s trying to authorise twice",
				  client_id, client->address);
			return;
		}
		jp = create_json_params(client_id, method_val, params_val, id_val);
		ckmsgq_add(sdata->sauthq, jp);
		return;
	}

	/* We should only accept authorised requests from here on */
	if (!client->authorised) {
		/* Dropping unauthorised clients here also allows the
		 * stratifier process to restart since it will have lost all
		 * the stratum instance data. Clients will just reconnect. */
<<<<<<< HEAD
		LOGINFO("Dropping unauthorised client %"PRId64, client_id);
		connector_drop_client(client->ckp, client_id);
=======
		LOGINFO("Dropping unauthorised client %"PRId64" %s", client_id, client->address);
		snprintf(buf, 255, "dropclient=%"PRId64, client_id);
		send_proc(client->ckp->connector, buf);
>>>>>>> f6abc404
		return;
	}

	if (cmdmatch(method, "mining.suggest")) {
		suggest_diff(client, method, params_val);
		return;
	}

	/* Covers both get_transactions and get_txnhashes */
	if (cmdmatch(method, "mining.get")) {
		json_params_t *jp = create_json_params(client_id, method_val, params_val, id_val);

		ckmsgq_add(sdata->stxnq, jp);
		return;
	}
	/* Unhandled message here */
	LOGINFO("Unhandled client %"PRId64" %s method %s", client_id, client->address, method);
	return;
}

static void free_smsg(smsg_t *msg)
{
	json_decref(msg->json_msg);
	free(msg);
}

/* Entered with client holding ref count */
static void parse_instance_msg(ckpool_t *ckp, sdata_t *sdata, smsg_t *msg, stratum_instance_t *client)
{
	json_t *val = msg->json_msg, *id_val, *method, *params;
	int64_t client_id = msg->client_id;

<<<<<<< HEAD
	if (client->reject == 2 || (client->reconnect_request && time(NULL) - client->reconnect_request > 60)) {
		LOGINFO("Dropping client %"PRId64" tagged for lazy invalidation", client_id);
		connector_drop_client(ckp, client_id);
=======
	if (unlikely(client->reject == 2)) {
		LOGINFO("Dropping client %"PRId64" %s tagged for lazy invalidation",
			client_id, client->address);
		snprintf(buf, 255, "dropclient=%"PRId64, client_id);
		send_proc(client->ckp->connector, buf);
>>>>>>> f6abc404
		goto out;
	}

	/* Return back the same id_val even if it's null or not existent. */
	id_val = json_object_get(val, "id");

	method = json_object_get(val, "method");
	if (unlikely(!method)) {
		json_t *res_val = json_object_get(val, "result");

		/* Is this a spurious result or ping response? */
		if (res_val) {
			const char *result = json_string_value(res_val);

			if (!safecmp(result, "pong"))
				LOGDEBUG("Received pong from client %"PRId64, client_id);
			else
				LOGDEBUG("Received spurious response %s from client %"PRId64,
					 result ? result : "", client_id);
			goto out;
		}
		send_json_err(sdata, client_id, id_val, "-3:method not found");
		goto out;
	}
	if (unlikely(!json_is_string(method))) {
		send_json_err(sdata, client_id, id_val, "-1:method is not string");
		goto out;
	}
	params = json_object_get(val, "params");
	if (unlikely(!params)) {
		send_json_err(sdata, client_id, id_val, "-1:params not found");
		goto out;
	}
	parse_method(sdata, client, client_id, id_val, method, params);
out:
	free_smsg(msg);
}

static void srecv_process(ckpool_t *ckp, char *buf)
{
	bool noid = false, dropped = false;
	char address[INET6_ADDRSTRLEN];
	sdata_t *sdata = ckp->data;
	stratum_instance_t *client;
	smsg_t *msg;
	json_t *val;
	int server;

	val = json_loads(buf, 0, NULL);
	if (unlikely(!val)) {
		LOGWARNING("Received unrecognised non-json message: %s", buf);
		goto out;
	}
	msg = ckzalloc(sizeof(smsg_t));
	msg->json_msg = val;
	val = json_object_get(msg->json_msg, "client_id");
	if (unlikely(!val)) {
		LOGWARNING("Failed to extract client_id from connector json smsg %s", buf);
		json_decref(msg->json_msg);
		free(msg);
		goto out;
	}

	msg->client_id = json_integer_value(val);
	json_object_clear(val);

	val = json_object_get(msg->json_msg, "address");
	if (unlikely(!val)) {
		LOGWARNING("Failed to extract address from connector json smsg %s", buf);
		json_decref(msg->json_msg);
		free(msg);
		goto out;
	}
	strcpy(address, json_string_value(val));
	json_object_clear(val);

	val = json_object_get(msg->json_msg, "server");
	if (unlikely(!val)) {
		LOGWARNING("Failed to extract server from connector json smsg %s", buf);
		json_decref(msg->json_msg);
		free(msg);
		goto out;
	}
	server = json_integer_value(val);
	json_object_clear(val);

	/* Parse the message here */
	ck_wlock(&sdata->instance_lock);
	client = __instance_by_id(sdata, msg->client_id);
	/* If client_id instance doesn't exist yet, create one */
	if (unlikely(!client)) {
		if (likely(!__dropped_instance(sdata, msg->client_id))) {
			noid = true;
			client = __stratum_add_instance(ckp, msg->client_id, address, server);
		} else
			dropped = true;
	} else if (unlikely(client->dropped))
		dropped = true;
	if (likely(!dropped))
		__inc_instance_ref(client);
	ck_wunlock(&sdata->instance_lock);

	if (unlikely(dropped)) {
		/* Client may be NULL here */
		LOGNOTICE("Stratifier skipped dropped instance %"PRId64" message from server %d",
			  msg->client_id, server);
		connector_drop_client(ckp, msg->client_id);
		free_smsg(msg);
		goto out;
	}
	if (unlikely(noid))
		LOGINFO("Stratifier added instance %"PRId64" server %d", client->id, server);

	parse_instance_msg(ckp, sdata, msg, client);
	/* The client is still active but has been issued a reconnect request
	 * so use this opportunity to send it a reconnect message */
	if (unlikely(client->reconnect))
		lazy_reconnect_client(sdata, client);
	dec_instance_ref(sdata, client);
out:
	free(buf);
}

static void ssend_process(ckpool_t *ckp, smsg_t *msg)
{
	char *s;

	if (unlikely(!msg->json_msg)) {
		LOGERR("Sent null json msg to stratum_sender");
		free(msg);
		return;
	}

	/* Add client_id to the json message and send it to the
	 * connector process to be delivered */
	json_object_set_new_nocheck(msg->json_msg, "client_id", json_integer(msg->client_id));
	s = json_dumps(msg->json_msg, 0);
	send_proc(ckp->connector, s);
	free(s);
	free_smsg(msg);
}

static void discard_json_params(json_params_t *jp)
{
	json_decref(jp->method);
	json_decref(jp->params);
	json_decref(jp->id_val);
	free(jp);
}

static void sshare_process(ckpool_t *ckp, json_params_t *jp)
{
	json_t *result_val, *json_msg, *err_val = NULL;
	stratum_instance_t *client;
	sdata_t *sdata = ckp->data;
	int64_t client_id;

	client_id = jp->client_id;

	client = ref_instance_by_id(sdata, client_id);
	if (unlikely(!client)) {
		LOGINFO("Share processor failed to find client id %"PRId64" in hashtable!", client_id);
		goto out;
	}
	if (unlikely(!client->authorised)) {
		LOGDEBUG("Client %"PRId64" no longer authorised to submit shares", client_id);
		goto out_decref;
	}
	json_msg = json_object();
	result_val = parse_submit(client, json_msg, jp->params, &err_val);
	json_object_set_new_nocheck(json_msg, "result", result_val);
	json_object_set_new_nocheck(json_msg, "error", err_val ? err_val : json_null());
	json_object_set_nocheck(json_msg, "id", jp->id_val);
	stratum_add_send(sdata, json_msg, client_id);
out_decref:
	dec_instance_ref(sdata, client);
out:
	discard_json_params(jp);
}

/* As ref_instance_by_id but only returns clients not authorising or authorised,
 * and sets the authorising flag */
static stratum_instance_t *preauth_ref_instance_by_id(sdata_t *sdata, const int64_t id)
{
	stratum_instance_t *client;

	ck_wlock(&sdata->instance_lock);
	client = __instance_by_id(sdata, id);
	if (client) {
		if (client->dropped || client->authorising || client->authorised)
			client = NULL;
		else {
			__inc_instance_ref(client);
			client->authorising = true;
		}
	}
	ck_wunlock(&sdata->instance_lock);

	return client;
}

static void sauth_process(ckpool_t *ckp, json_params_t *jp)
{
	json_t *result_val, *json_msg, *err_val = NULL;
	stratum_instance_t *client;
	sdata_t *sdata = ckp->data;
	int mindiff, errnum = 0;
	int64_t client_id;

	client_id = jp->client_id;

	client = preauth_ref_instance_by_id(sdata, client_id);
	if (unlikely(!client)) {
		LOGINFO("Authoriser failed to find client id %"PRId64" in hashtable!", client_id);
		goto out;
	}

	result_val = parse_authorise(client, jp->params, &err_val, &errnum);
	if (json_is_true(result_val)) {
		char *buf;

		ASPRINTF(&buf, "Authorised, welcome to %s %s!", ckp->name,
			 client->user_instance->username);
		stratum_send_message(sdata, client, buf);
		free(buf);
	} else {
		if (errnum < 0)
			stratum_send_message(sdata, client, "Authorisations temporarily offline :(");
		else
			stratum_send_message(sdata, client, "Failed authorisation :(");
	}
	json_msg = json_object();
	json_object_set_new_nocheck(json_msg, "result", result_val);
	json_object_set_new_nocheck(json_msg, "error", err_val ? err_val : json_null());
	json_object_set_nocheck(json_msg, "id", jp->id_val);
	stratum_add_send(sdata, json_msg, client_id);

	if (!json_is_true(result_val) || !client->suggest_diff)
		goto out;

	/* Update the client now if they have set a valid mindiff different
	 * from the startdiff */
	mindiff = MAX(ckp->mindiff, client->suggest_diff);
	if (mindiff != client->diff) {
		client->diff = mindiff;
		stratum_send_diff(sdata, client);
	}
out:
	if (client)
		dec_instance_ref(sdata, client);
	discard_json_params(jp);

}

static void parse_ckdb_cmd(ckpool_t *ckp, const char *cmd)
{
	json_t *val, *res_val, *arr_val;
	json_error_t err_val;
	size_t index;

	val = json_loads(cmd, 0, &err_val);
	if (unlikely(!val)) {
		LOGWARNING("CKDB MSG %s JSON decode failed(%d): %s", cmd, err_val.line, err_val.text);
		return;
	}
	res_val = json_object_get(val, "diffchange");
	json_array_foreach(res_val, index, arr_val) {
		char *workername;
		int mindiff;

		json_get_string(&workername, arr_val, "workername");
		if (!workername)
			continue;
		json_get_int(&mindiff, arr_val, "difficultydefault");
		set_worker_mindiff(ckp, workername, mindiff);
		dealloc(workername);
	}
	json_decref(val);
}

/* Test a value under lock and set it, returning the original value */
static bool test_and_set(bool *val, mutex_t *lock)
{
	bool ret;

	mutex_lock(lock);
	ret = *val;
	*val = true;
	mutex_unlock(lock);

	return ret;
}

static bool test_and_clear(bool *val, mutex_t *lock)
{
	bool ret;

	mutex_lock(lock);
	ret = *val;
	*val = false;
	mutex_unlock(lock);

	return ret;
}

static void ckdbq_process(ckpool_t *ckp, char *msg)
{
	sdata_t *sdata = ckp->data;
	char *buf = NULL;

	while (!buf) {
		mutex_lock(&sdata->ckdb_lock);
		buf = ckdb_msg_call(ckp, msg);
		mutex_unlock(&sdata->ckdb_lock);

		if (unlikely(!buf)) {
			if (!test_and_set(&sdata->ckdb_offline, &sdata->ckdb_lock))
				LOGWARNING("Failed to talk to ckdb, queueing messages");
			sleep(5);
		}
	}
	free(msg);
	if (test_and_clear(&sdata->ckdb_offline, &sdata->ckdb_lock))
		LOGWARNING("Successfully resumed talking to ckdb");

	/* Process any requests from ckdb that are heartbeat responses with
	 * specific requests. */
	if (likely(buf)) {
		char response[PAGESIZE] = {};

		sscanf(buf, "id.%*d.%s", response);
		if (safecmp(response, "ok")) {
			char *cmd;

			cmd = response;
			strsep(&cmd, ".");
			LOGDEBUG("Got ckdb response: %s cmd %s", response, cmd);
			if (cmdmatch(cmd, "heartbeat=")) {
				strsep(&cmd, "=");
				parse_ckdb_cmd(ckp, cmd);
			}
		} else
			LOGWARNING("Got failed ckdb response: %s", buf);
		free(buf);
	}
}

static int transactions_by_jobid(sdata_t *sdata, const int64_t id)
{
	workbase_t *wb;
	int ret = -1;

	ck_rlock(&sdata->workbase_lock);
	HASH_FIND_I64(sdata->workbases, &id, wb);
	if (wb)
		ret = wb->transactions;
	ck_runlock(&sdata->workbase_lock);

	return ret;
}

static json_t *txnhashes_by_jobid(sdata_t *sdata, const int64_t id)
{
	json_t *ret = NULL;
	workbase_t *wb;

	ck_rlock(&sdata->workbase_lock);
	HASH_FIND_I64(sdata->workbases, &id, wb);
	if (wb)
		ret = json_string(wb->txn_hashes);
	ck_runlock(&sdata->workbase_lock);

	return ret;
}

static void send_transactions(ckpool_t *ckp, json_params_t *jp)
{
	const char *msg = json_string_value(jp->method),
		*params = json_string_value(json_array_get(jp->params, 0));
	stratum_instance_t *client = NULL;
	sdata_t *sdata = ckp->data;
	json_t *val, *hashes;
	int64_t job_id = 0;
	time_t now_t;

	if (unlikely(!msg || !strlen(msg))) {
		LOGWARNING("send_transactions received null method");
		goto out;
	}
	val = json_object();
	json_object_set_nocheck(val, "id", jp->id_val);
	if (cmdmatch(msg, "mining.get_transactions")) {
		int txns;

		/* We don't actually send the transactions as that would use
		 * up huge bandwidth, so we just return the number of
		 * transactions :) . Support both forms of encoding the
		 * request in method name and as a parameter. */
		if (params && strlen(params) > 0)
			sscanf(params, "%lx", &job_id);
		else
			sscanf(msg, "mining.get_transactions(%lx", &job_id);
		txns = transactions_by_jobid(sdata, job_id);
		if (txns != -1) {
			json_set_int(val, "result", txns);
			json_object_set_new_nocheck(val, "error", json_null());
		} else
			json_set_string(val, "error", "Invalid job_id");
		goto out_send;
	}
	if (!cmdmatch(msg, "mining.get_txnhashes")) {
		LOGDEBUG("Unhandled mining get request: %s", msg);
		json_set_string(val, "error", "Unhandled");
		goto out_send;
	}

	client = ref_instance_by_id(sdata, jp->client_id);
	if (unlikely(!client)) {
		LOGINFO("send_transactions failed to find client id %"PRId64" in hashtable!",
			jp->client_id);
		goto out;
	}

	now_t = time(NULL);
	if (now_t - client->last_txns < ckp->update_interval) {
		LOGNOTICE("Rate limiting get_txnhashes on client %"PRId64"!", jp->client_id);
		json_set_string(val, "error", "Ratelimit");
		goto out_send;
	}
	client->last_txns = now_t;
	if (!params || !strlen(params)) {
		json_set_string(val, "error", "Invalid params");
		goto out_send;
	}
	sscanf(params, "%lx", &job_id);
	hashes = txnhashes_by_jobid(sdata, job_id);
	if (hashes) {
		json_object_set_new_nocheck(val, "result", hashes);
		json_object_set_new_nocheck(val, "error", json_null());
	} else
		json_set_string(val, "error", "Invalid job_id");
out_send:
	stratum_add_send(sdata, val, jp->client_id);
out:
	if (client)
		dec_instance_ref(sdata, client);
	discard_json_params(jp);
}

/* Called 32 times per min, we send the updated stats to ckdb of those users
 * who have gone 1 minute between updates. This ends up staggering stats to
 * avoid floods of stat data coming at once. */
static void update_workerstats(ckpool_t *ckp, sdata_t *sdata)
{
	json_entry_t *json_list = NULL, *entry, *tmpentry;
	user_instance_t *user, *tmp;
	char cdfield[64];
	time_t now_t;
	ts_t ts_now;

	if (sdata->ckdb_offline) {
		LOGDEBUG("Not queueing workerstats due to ckdb offline");
		return;
	}

	if (++sdata->stats.userstats_cycle > 0x1f)
		sdata->stats.userstats_cycle = 0;

	ts_realtime(&ts_now);
	sprintf(cdfield, "%lu,%lu", ts_now.tv_sec, ts_now.tv_nsec);
	now_t = ts_now.tv_sec;

	ck_rlock(&sdata->instance_lock);
	HASH_ITER(hh, sdata->user_instances, user, tmp) {
		worker_instance_t *worker;
		uint8_t cycle_mask;

		if (!user->authorised)
			continue;

		/* Select users using a mask to return each user's stats once
		 * every ~10 minutes */
		cycle_mask = user->id & 0x1f;
		if (cycle_mask != sdata->stats.userstats_cycle)
			continue;
		DL_FOREACH(user->worker_instances, worker) {
			double ghs1, ghs5, ghs60, ghs1440;
			json_t *val;
			int elapsed;

			/* Send one lot of stats once the worker is idle if
			 * they have submitted no shares in the last 10 minutes
			 * with the idle bool set. */
			if (worker->idle && worker->notified_idle)
				continue;
			elapsed = now_t - worker->start_time;
			ghs1 = worker->dsps1 * nonces;
			ghs5 = worker->dsps5 * nonces;
			ghs60 = worker->dsps60 * nonces;
			ghs1440 = worker->dsps1440 * nonces;
			JSON_CPACK(val, "{ss,si,ss,ss,sf,sf,sf,sf,sb,ss,ss,ss,ss}",
					"poolinstance", ckp->name,
					"elapsed", elapsed,
					"username", user->username,
					"workername", worker->workername,
					"hashrate", ghs1,
					"hashrate5m", ghs5,
					"hashrate1hr", ghs60,
					"hashrate24hr", ghs1440,
					"idle", worker->idle,
					"createdate", cdfield,
					"createby", "code",
					"createcode", __func__,
					"createinet", ckp->serverurl[0]);
			worker->notified_idle = worker->idle;
			entry = ckalloc(sizeof(json_entry_t));
			entry->val = val;
			DL_APPEND(json_list, entry);
		}
	}
	ck_runlock(&sdata->instance_lock);

	/* Add all entries outside of the instance lock */
	DL_FOREACH_SAFE(json_list, entry, tmpentry) {
		ckdbq_add(ckp, ID_WORKERSTATS, entry->val);
		DL_DELETE(json_list, entry);
		free(entry);
	}
}

static void add_log_entry(log_entry_t **entries, char **fname, char **buf)
{
	log_entry_t *entry = ckalloc(sizeof(log_entry_t));

	entry->fname = *fname;
	*fname = NULL;
	entry->buf = *buf;
	*buf = NULL;
	DL_APPEND(*entries, entry);
}

static void dump_log_entries(log_entry_t **entries)
{
	log_entry_t *entry, *tmpentry;
	FILE *fp;

	DL_FOREACH_SAFE(*entries, entry, tmpentry) {
		DL_DELETE(*entries, entry);
		fp = fopen(entry->fname, "we");
		if (likely(fp)) {
			fprintf(fp, "%s", entry->buf);
			fclose(fp);
		} else
			LOGERR("Failed to fopen %s in dump_log_entries", entry->fname);
		free(entry->fname);
		free(entry->buf);
		free(entry);
	}
}

static void *statsupdate(void *arg)
{
	ckpool_t *ckp = (ckpool_t *)arg;
	sdata_t *sdata = ckp->data;
	pool_stats_t *stats = &sdata->stats;

	pthread_detach(pthread_self());
	rename_proc("statsupdate");

	tv_time(&stats->start_time);
	cksleep_prepare_r(&stats->last_update);
	sleep(1);

	while (42) {
		double ghs, ghs1, ghs5, ghs15, ghs60, ghs360, ghs1440, ghs10080, per_tdiff;
		char suffix1[16], suffix5[16], suffix15[16], suffix60[16], cdfield[64];
		char suffix360[16], suffix1440[16], suffix10080[16];
		stratum_instance_t *client, *tmp;
		log_entry_t *log_entries = NULL;
		user_instance_t *user, *tmpuser;
		char_entry_t *char_list = NULL;
		int idle_workers = 0;
		char *fname, *s, *sp;
		tv_t now, diff;
		ts_t ts_now;
		json_t *val;
		FILE *fp;
		int i;

		tv_time(&now);
		timersub(&now, &stats->start_time, &diff);

		ck_rlock(&sdata->instance_lock);
		HASH_ITER(hh, sdata->stratum_instances, client, tmp) {
			if (!client_active(client))
				continue;

			per_tdiff = tvdiff(&now, &client->last_share);
			/* Decay times per connected instance */
			if (per_tdiff > 60) {
				/* No shares for over a minute, decay to 0 */
				decay_time(&client->dsps1, 0, per_tdiff, 60);
				decay_time(&client->dsps5, 0, per_tdiff, 300);
				decay_time(&client->dsps60, 0, per_tdiff, 3600);
				decay_time(&client->dsps1440, 0, per_tdiff, 86400);
				decay_time(&client->dsps10080, 0, per_tdiff, 604800);
				idle_workers++;
				if (per_tdiff > 600)
					client->idle = true;
				continue;
			}
		}

		HASH_ITER(hh, sdata->user_instances, user, tmpuser) {
			worker_instance_t *worker;
			bool idle = false;

			if (!user->authorised)
				continue;

			/* Decay times per worker */
			DL_FOREACH(user->worker_instances, worker) {
				per_tdiff = tvdiff(&now, &worker->last_share);
				if (per_tdiff > 60) {
					decay_time(&worker->dsps1, 0, per_tdiff, 60);
					decay_time(&worker->dsps5, 0, per_tdiff, 300);
					decay_time(&worker->dsps60, 0, per_tdiff, 3600);
					decay_time(&worker->dsps1440, 0, per_tdiff, 86400);
					worker->idle = true;
				}
				ghs = worker->dsps1 * nonces;
				suffix_string(ghs, suffix1, 16, 0);

				ghs = worker->dsps5 * nonces;
				suffix_string(ghs, suffix5, 16, 0);

				ghs = worker->dsps60 * nonces;
				suffix_string(ghs, suffix60, 16, 0);

				ghs = worker->dsps1440 * nonces;
				suffix_string(ghs, suffix1440, 16, 0);

				copy_tv(&worker->last_update, &now);

				JSON_CPACK(val, "{ss,ss,ss,ss,si,sf}",
						"hashrate1m", suffix1,
						"hashrate5m", suffix5,
						"hashrate1hr", suffix60,
						"hashrate1d", suffix1440,
						"lastupdate", now.tv_sec,
						"bestshare", worker->best_diff);

				ASPRINTF(&fname, "%s/workers/%s", ckp->logdir, worker->workername);
				s = json_dumps(val, JSON_NO_UTF8 | JSON_PRESERVE_ORDER | JSON_EOL);
				add_log_entry(&log_entries, &fname, &s);
				json_decref(val);
			}

			/* Decay times per user */
			per_tdiff = tvdiff(&now, &user->last_share);
			if (per_tdiff > 60) {
				decay_time(&user->dsps1, 0, per_tdiff, 60);
				decay_time(&user->dsps5, 0, per_tdiff, 300);
				decay_time(&user->dsps60, 0, per_tdiff, 3600);
				decay_time(&user->dsps1440, 0, per_tdiff, 86400);
				decay_time(&user->dsps10080, 0, per_tdiff, 604800);
				idle = true;
			}
			ghs = user->dsps1 * nonces;
			suffix_string(ghs, suffix1, 16, 0);

			ghs = user->dsps5 * nonces;
			suffix_string(ghs, suffix5, 16, 0);

			ghs = user->dsps60 * nonces;
			suffix_string(ghs, suffix60, 16, 0);

			ghs = user->dsps1440 * nonces;
			suffix_string(ghs, suffix1440, 16, 0);

			ghs = user->dsps10080 * nonces;
			suffix_string(ghs, suffix10080, 16, 0);

			copy_tv(&user->last_update, &now);

			JSON_CPACK(val, "{ss,ss,ss,ss,ss,si,si,sf}",
					"hashrate1m", suffix1,
					"hashrate5m", suffix5,
					"hashrate1hr", suffix60,
					"hashrate1d", suffix1440,
					"hashrate7d", suffix10080,
					"lastupdate", now.tv_sec,
					"workers", user->workers,
					"bestshare", user->best_diff);

			ASPRINTF(&fname, "%s/users/%s", ckp->logdir, user->username);
			s = json_dumps(val, JSON_NO_UTF8 | JSON_PRESERVE_ORDER | JSON_EOL);
			add_log_entry(&log_entries, &fname, &s);
			if (!idle) {
				s = json_dumps(val, JSON_NO_UTF8 | JSON_PRESERVE_ORDER);
				ASPRINTF(&sp, "User %s:%s", user->username, s);
				dealloc(s);
				add_msg_entry(&char_list, &sp);
			}
			json_decref(val);
		}
		ck_runlock(&sdata->instance_lock);

		/* Dump log entries out of instance_lock */
		dump_log_entries(&log_entries);
		notice_msg_entries(&char_list);

		ghs1 = stats->dsps1 * nonces;
		suffix_string(ghs1, suffix1, 16, 0);

		ghs5 = stats->dsps5 * nonces;
		suffix_string(ghs5, suffix5, 16, 0);

		ghs15 = stats->dsps15 * nonces;
		suffix_string(ghs15, suffix15, 16, 0);

		ghs60 = stats->dsps60 * nonces;
		suffix_string(ghs60, suffix60, 16, 0);

		ghs360 = stats->dsps360 * nonces;
		suffix_string(ghs360, suffix360, 16, 0);

		ghs1440 = stats->dsps1440 * nonces;
		suffix_string(ghs1440, suffix1440, 16, 0);

		ghs10080 = stats->dsps10080 * nonces;
		suffix_string(ghs10080, suffix10080, 16, 0);

		ASPRINTF(&fname, "%s/pool/pool.status", ckp->logdir);
		fp = fopen(fname, "we");
		if (unlikely(!fp))
			LOGERR("Failed to fopen %s", fname);
		dealloc(fname);

		JSON_CPACK(val, "{si,si,si,si,si,si}",
				"runtime", diff.tv_sec,
				"lastupdate", now.tv_sec,
				"Users", stats->users,
				"Workers", stats->workers,
				"Idle", idle_workers,
				"Disconnected", stats->disconnected);
		s = json_dumps(val, JSON_NO_UTF8 | JSON_PRESERVE_ORDER);
		json_decref(val);
		LOGNOTICE("Pool:%s", s);
		fprintf(fp, "%s\n", s);
		dealloc(s);

		JSON_CPACK(val, "{ss,ss,ss,ss,ss,ss,ss}",
				"hashrate1m", suffix1,
				"hashrate5m", suffix5,
				"hashrate15m", suffix15,
				"hashrate1hr", suffix60,
				"hashrate6hr", suffix360,
				"hashrate1d", suffix1440,
				"hashrate7d", suffix10080);
		s = json_dumps(val, JSON_NO_UTF8 | JSON_PRESERVE_ORDER);
		json_decref(val);
		LOGNOTICE("Pool:%s", s);
		fprintf(fp, "%s\n", s);
		dealloc(s);

		JSON_CPACK(val, "{sf,sf,sf,sf}",
				"SPS1m", stats->sps1,
				"SPS5m", stats->sps5,
				"SPS15m", stats->sps15,
				"SPS1h", stats->sps60);
		s = json_dumps(val, JSON_NO_UTF8 | JSON_PRESERVE_ORDER);
		json_decref(val);
		LOGNOTICE("Pool:%s", s);
		fprintf(fp, "%s\n", s);
		dealloc(s);
		fclose(fp);

		if (ckp->proxy && sdata->proxy) {
			proxy_t *proxy, *proxytmp, *subproxy, *subtmp;

			mutex_lock(&sdata->proxy_lock);
			JSON_CPACK(val, "{sI,si,si}",
				   "current", sdata->proxy->id,
				   "active", HASH_COUNT(sdata->proxies),
				   "total", sdata->proxy_count);
			mutex_unlock(&sdata->proxy_lock);

			s = json_dumps(val, JSON_NO_UTF8 | JSON_PRESERVE_ORDER);
			json_decref(val);
			LOGNOTICE("Proxy:%s", s);
			dealloc(s);

			mutex_lock(&sdata->proxy_lock);
			HASH_ITER(hh, sdata->proxies, proxy, proxytmp) {
				JSON_CPACK(val, "{sI,si,si,sI,sb}",
					   "id", proxy->id,
					   "priority", proxy->low_id,
					   "subproxies", proxy->subproxy_count,
					   "clients", proxy->combined_clients,
					   "alive", !proxy->dead);
				s = json_dumps(val, JSON_NO_UTF8 | JSON_PRESERVE_ORDER);
				json_decref(val);
				ASPRINTF(&sp, "Proxies:%s", s);
				dealloc(s);
				add_msg_entry(&char_list, &sp);
				HASH_ITER(sh, proxy->subproxies, subproxy, subtmp) {
					JSON_CPACK(val, "{sI,si,si,sI,sI,sf,sb}",
						   "id", subproxy->id,
						   "subid", subproxy->subid,
						   "nonce2len", subproxy->nonce2len,
						   "clients", subproxy->bound_clients,
						   "maxclients", subproxy->max_clients,
						   "diff", subproxy->diff,
						   "alive", !subproxy->dead);
					s = json_dumps(val, JSON_NO_UTF8 | JSON_PRESERVE_ORDER);
					json_decref(val);
					ASPRINTF(&sp, "Subproxies:%s", s);
					dealloc(s);
					add_msg_entry(&char_list, &sp);
				}
			}
			mutex_unlock(&sdata->proxy_lock);
			notice_msg_entries(&char_list);
		}

		ts_realtime(&ts_now);
		sprintf(cdfield, "%lu,%lu", ts_now.tv_sec, ts_now.tv_nsec);
		JSON_CPACK(val, "{ss,si,si,si,sf,sf,sf,sf,ss,ss,ss,ss}",
				"poolinstance", ckp->name,
				"elapsed", diff.tv_sec,
				"users", stats->users,
				"workers", stats->workers,
				"hashrate", ghs1,
				"hashrate5m", ghs5,
				"hashrate1hr", ghs60,
				"hashrate24hr", ghs1440,
				"createdate", cdfield,
				"createby", "code",
				"createcode", __func__,
				"createinet", ckp->serverurl[0]);
		ckdbq_add(ckp, ID_POOLSTATS, val);

		/* Update stats 32 times per minute to divide up userstats for
		 * ckdb, displaying status every minute. */
		for (i = 0; i < 32; i++) {
			cksleep_ms_r(&stats->last_update, 1875);
			cksleep_prepare_r(&stats->last_update);
			update_workerstats(ckp, sdata);

			mutex_lock(&sdata->stats_lock);
			stats->accounted_shares += stats->unaccounted_shares;
			stats->accounted_diff_shares += stats->unaccounted_diff_shares;
			stats->accounted_rejects += stats->unaccounted_rejects;

			decay_time(&stats->sps1, stats->unaccounted_shares, 1.875, 60);
			decay_time(&stats->sps5, stats->unaccounted_shares, 1.875, 300);
			decay_time(&stats->sps15, stats->unaccounted_shares, 1.875, 900);
			decay_time(&stats->sps60, stats->unaccounted_shares, 1.875, 3600);

			decay_time(&stats->dsps1, stats->unaccounted_diff_shares, 1.875, 60);
			decay_time(&stats->dsps5, stats->unaccounted_diff_shares, 1.875, 300);
			decay_time(&stats->dsps15, stats->unaccounted_diff_shares, 1.875, 900);
			decay_time(&stats->dsps60, stats->unaccounted_diff_shares, 1.875, 3600);
			decay_time(&stats->dsps360, stats->unaccounted_diff_shares, 1.875, 21600);
			decay_time(&stats->dsps1440, stats->unaccounted_diff_shares, 1.875, 86400);
			decay_time(&stats->dsps10080, stats->unaccounted_diff_shares, 1.875, 604800);

			stats->unaccounted_shares =
			stats->unaccounted_diff_shares =
			stats->unaccounted_rejects = 0;
			mutex_unlock(&sdata->stats_lock);
		}
	}

	return NULL;
}

/* Sends a heartbeat to ckdb every second to maintain the relationship of
 * ckpool always initiating a request -> getting a ckdb response, but allows
 * ckdb to provide specific commands to ckpool. */
static void *ckdb_heartbeat(void *arg)
{
	ckpool_t *ckp = (ckpool_t *)arg;
	sdata_t *sdata = ckp->data;

	pthread_detach(pthread_self());
	rename_proc("heartbeat");

	while (42) {
		char cdfield[64];
		ts_t ts_now;
		json_t *val;

		cksleep_ms(1000);
		if (unlikely(!ckmsgq_empty(sdata->ckdbq))) {
			LOGDEBUG("Witholding heartbeat due to ckdb messages being queued");
			continue;
		}
		ts_realtime(&ts_now);
		sprintf(cdfield, "%lu,%lu", ts_now.tv_sec, ts_now.tv_nsec);
		JSON_CPACK(val, "{ss,ss,ss,ss}",
				"createdate", cdfield,
				"createby", "code",
				"createcode", __func__,
				"createinet", ckp->serverurl[0]);
		ckdbq_add(ckp, ID_HEARTBEAT, val);
	}
	return NULL;
}

static void read_poolstats(ckpool_t *ckp)
{
	char *s = alloca(4096), *pstats, *dsps, *sps;
	sdata_t *sdata = ckp->data;
	pool_stats_t *stats = &sdata->stats;
	int tvsec_diff = 0, ret;
	tv_t now, last;
	json_t *val;
	FILE *fp;

	snprintf(s, 4095, "%s/pool/pool.status", ckp->logdir);
	fp = fopen(s, "re");
	if (!fp) {
		LOGINFO("Pool does not have a logfile to read");
		return;
	}
	memset(s, 0, 4096);
	ret = fread(s, 1, 4095, fp);
	fclose(fp);
	if (ret < 1 || !strlen(s)) {
		LOGDEBUG("No string to read in pool logfile");
		return;
	}
	/* Strip out end of line terminators */
	pstats = strsep(&s, "\n");
	dsps = strsep(&s, "\n");
	sps = strsep(&s, "\n");
	if (!s) {
		LOGINFO("Failed to find EOL in pool logfile");
		return;
	}
	val = json_loads(pstats, 0, NULL);
	if (!val) {
		LOGINFO("Failed to json decode pstats line from pool logfile: %s", pstats);
		return;
	}
	tv_time(&now);
	last.tv_sec = 0;
	json_get_int64(&last.tv_sec, val, "lastupdate");
	json_decref(val);
	LOGINFO("Successfully read pool pstats: %s", pstats);

	val = json_loads(dsps, 0, NULL);
	if (!val) {
		LOGINFO("Failed to json decode dsps line from pool logfile: %s", sps);
		return;
	}
	stats->dsps1 = dsps_from_key(val, "hashrate1m");
	stats->dsps5 = dsps_from_key(val, "hashrate5m");
	stats->dsps15 = dsps_from_key(val, "hashrate15m");
	stats->dsps60 = dsps_from_key(val, "hashrate1hr");
	stats->dsps360 = dsps_from_key(val, "hashrate6hr");
	stats->dsps1440 = dsps_from_key(val, "hashrate1d");
	stats->dsps10080 = dsps_from_key(val, "hashrate7d");
	json_decref(val);
	LOGINFO("Successfully read pool dsps: %s", dsps);

	val = json_loads(sps, 0, NULL);
	if (!val) {
		LOGINFO("Failed to json decode sps line from pool logfile: %s", dsps);
		return;
	}
	json_get_double(&stats->sps1, val, "SPS1m");
	json_get_double(&stats->sps5, val, "SPS5m");
	json_get_double(&stats->sps15, val, "SPS15m");
	json_get_double(&stats->sps60, val, "SPS1h");
	json_decref(val);

	LOGINFO("Successfully read pool sps: %s", sps);
	if (last.tv_sec)
		tvsec_diff = now.tv_sec - last.tv_sec - 60;
	if (tvsec_diff > 60) {
		LOGNOTICE("Old pool stats indicate pool down for %d seconds, decaying stats",
			  tvsec_diff);
		decay_time(&stats->sps1, 0, tvsec_diff, 60);
		decay_time(&stats->sps5, 0, tvsec_diff, 300);
		decay_time(&stats->sps15, 0, tvsec_diff, 900);
		decay_time(&stats->sps60, 0, tvsec_diff, 3600);

		decay_time(&stats->dsps1, 0, tvsec_diff, 60);
		decay_time(&stats->dsps5, 0, tvsec_diff, 300);
		decay_time(&stats->dsps15, 0, tvsec_diff, 900);
		decay_time(&stats->dsps60, 0, tvsec_diff, 3600);
		decay_time(&stats->dsps360, 0, tvsec_diff, 21600);
		decay_time(&stats->dsps1440, 0, tvsec_diff, 86400);
		decay_time(&stats->dsps10080, 0, tvsec_diff, 604800);
	}
}

int stratifier(proc_instance_t *pi)
{
	pthread_t pth_blockupdate, pth_statsupdate, pth_heartbeat;
	ckpool_t *ckp = pi->ckp;
	int ret = 1, threads;
	int64_t randomiser;
	char *buf = NULL;
	sdata_t *sdata;

	LOGWARNING("%s stratifier starting", ckp->name);
	sdata = ckzalloc(sizeof(sdata_t));
	ckp->data = sdata;
	sdata->ckp = ckp;
	sdata->verbose = true;

	/* Wait for the generator to have something for us */
	do {
		if (!ping_main(ckp)) {
			ret = 1;
			goto out;
		}
		if (ckp->proxy)
			break;
		buf = send_recv_proc(ckp->generator, "ping");
	} while (!buf);
	dealloc(buf);

	if (!ckp->proxy) {
		if (!test_address(ckp, ckp->btcaddress)) {
			LOGEMERG("Fatal: btcaddress invalid according to bitcoind");
			goto out;
		}

		/* Store this for use elsewhere */
		hex2bin(scriptsig_header_bin, scriptsig_header, 41);
		address_to_pubkeytxn(sdata->pubkeytxnbin, ckp->btcaddress);

		if (test_address(ckp, ckp->donaddress)) {
			ckp->donvalid = true;
			address_to_pubkeytxn(sdata->donkeytxnbin, ckp->donaddress);
		}
	}

	randomiser = time(NULL);
	sdata->enonce1_64 = htole64(randomiser);
	/* Set the initial id to time as high bits so as to not send the same
	 * id on restarts */
	randomiser <<= 32;
	if (!ckp->proxy)
		sdata->blockchange_id = sdata->workbase_id = randomiser;

	if (!ckp->serverurls) {
		ckp->serverurl[0] = "127.0.0.1";
		ckp->serverurls = 1;
	}
	cklock_init(&sdata->instance_lock);

	mutex_init(&sdata->ckdb_lock);
	sdata->ssends = create_ckmsgq(ckp, "ssender", &ssend_process);
	/* Create half as many share processing threads as there are CPUs */
	threads = sysconf(_SC_NPROCESSORS_ONLN) / 2 ? : 1;
	sdata->sshareq = create_ckmsgqs(ckp, "sprocessor", &sshare_process, threads);
	/* Create 1/4 as many stratum processing threads as there are CPUs */
	threads = threads / 2 ? : 1;
	sdata->srecvs = create_ckmsgqs(ckp, "sreceiver", &srecv_process, threads);
	sdata->sauthq = create_ckmsgq(ckp, "authoriser", &sauth_process);
	sdata->stxnq = create_ckmsgq(ckp, "stxnq", &send_transactions);
	if (!CKP_STANDALONE(ckp)) {
		sdata->ckdbq = create_ckmsgq(ckp, "ckdbqueue", &ckdbq_process);
		create_pthread(&pth_heartbeat, ckdb_heartbeat, ckp);
	}
	read_poolstats(ckp);

	cklock_init(&sdata->workbase_lock);
	if (!ckp->proxy)
		create_pthread(&pth_blockupdate, blockupdate, ckp);
	else {
		mutex_init(&sdata->proxy_lock);
	}

	mutex_init(&sdata->stats_lock);
	create_pthread(&pth_statsupdate, statsupdate, ckp);

	mutex_init(&sdata->share_lock);
	mutex_init(&sdata->block_lock);

	LOGWARNING("%s stratifier ready", ckp->name);

	ret = stratum_loop(ckp, pi);
out:
	if (ckp->proxy) {
		proxy_t *proxy, *tmpproxy;

		mutex_lock(&sdata->proxy_lock);
		HASH_ITER(hh, sdata->proxies, proxy, tmpproxy) {
			HASH_DEL(sdata->proxies, proxy);
			dealloc(proxy);
		}
		mutex_unlock(&sdata->proxy_lock);
	}
	dealloc(ckp->data);
	return process_exit(ckp, pi, ret);
}<|MERGE_RESOLUTION|>--- conflicted
+++ resolved
@@ -1717,6 +1717,7 @@
 {
 	user_instance_t *user = client->user_instance;
 	char_entry_t *entries = NULL;
+	bool dropped = false;
 	char *msg;
 	int ref;
 
@@ -1725,6 +1726,7 @@
 	/* See if there are any instances that were dropped that could not be
 	 * moved due to holding a reference and drop them now. */
 	if (unlikely(client->dropped && !ref)) {
+		dropped = true;
 		__drop_client(sdata, client, user, true, &msg);
 		add_msg_entry(&entries, &msg);
 	}
@@ -1734,15 +1736,9 @@
 	/* This should never happen */
 	if (unlikely(ref < 0))
 		LOGERR("Instance ref count dropped below zero from %s %s:%d", file, func, line);
-<<<<<<< HEAD
-
-	if (dropped) {
-		if (user)
-			dec_worker(ckp, user);
-		reap_proxies(ckp, sdata);
-	}
-=======
->>>>>>> f6abc404
+
+	if (dropped)
+		reap_proxies(sdata->ckp, sdata);
 }
 
 #define dec_instance_ref(sdata, instance) _dec_instance_ref(sdata, instance, __FILE__, __func__, __LINE__)
@@ -1764,21 +1760,13 @@
 
 /* Enter with write instance_lock held */
 static stratum_instance_t *__stratum_add_instance(ckpool_t *ckp, const int64_t id,
-<<<<<<< HEAD
-						  const int server)
-=======
 						  const char *address, const int server)
->>>>>>> f6abc404
 {
 	stratum_instance_t *client;
 	sdata_t *sdata = ckp->data;
 
-<<<<<<< HEAD
+	client = __recruit_stratum_instance(sdata);
 	client->start_time = time(NULL);
-	sdata->stratum_generated++;
-=======
-	client = __recruit_stratum_instance(sdata);
->>>>>>> f6abc404
 	client->id = id;
 	strcpy(client->address, address);
 	client->server = server;
@@ -1940,58 +1928,19 @@
 	ckmsgq_add(sdata->ssends, msg);
 }
 
-<<<<<<< HEAD
-static void inc_worker(ckpool_t *ckp, user_instance_t *instance)
-{
-	sdata_t *sdata = ckp->data;
-
-	mutex_lock(&sdata->stats_lock);
-	sdata->stats.workers++;
-	if (!instance->workers++)
-		sdata->stats.users++;
-	mutex_unlock(&sdata->stats_lock);
-}
-
-static void dec_worker(ckpool_t *ckp, user_instance_t *instance)
-{
-	sdata_t *sdata = ckp->data;
-
-	mutex_lock(&sdata->stats_lock);
-	sdata->stats.workers--;
-	if (!--instance->workers)
-		sdata->stats.users--;
-	mutex_unlock(&sdata->stats_lock);
-}
-
 static void drop_client(ckpool_t *ckp, sdata_t *sdata, const int64_t id)
-=======
-static void drop_client(sdata_t *sdata, const int64_t id)
->>>>>>> f6abc404
 {
 	stratum_instance_t *client, *tmp;
 	char_entry_t *entries = NULL;
 	user_instance_t *user = NULL;
 	time_t now_t = time(NULL);
-<<<<<<< HEAD
-=======
 	int aged = 0;
 	char *msg;
->>>>>>> f6abc404
 
 	LOGINFO("Stratifier asked to drop client %"PRId64, id);
 
 	ck_wlock(&sdata->instance_lock);
 	client = __instance_by_id(sdata, id);
-<<<<<<< HEAD
-	/* Upgrade to write lock */
-	ck_ulock(&sdata->instance_lock);
-	if (client) {
-		/* If the client is still holding a reference, don't drop them
-		 * now but wait till the reference is dropped */
-		if (!client->ref) {
-			user = client->user_instance;
-			dropped = __drop_client(sdata, client, user);
-=======
 	if (client && !client->dropped) {
 		user = client->user_instance;
 		/* If the client is still holding a reference, don't drop them
@@ -1999,7 +1948,6 @@
 		if (!client->ref) {
 			__drop_client(sdata, client, user, false, &msg);
 			add_msg_entry(&entries, &msg);
->>>>>>> f6abc404
 		} else
 			client->dropped = true;
 	}
@@ -2018,16 +1966,7 @@
 	notice_msg_entries(&entries);
 	if (aged)
 		LOGINFO("Aged %d disconnected instances to dead", aged);
-<<<<<<< HEAD
-	/* Decrease worker count outside of instance_lock to avoid recursive
-	 * locking */
-	if (user)
-		dec_worker(ckp, user);
-
-	if (aged || dropped)
-		reap_proxies(ckp, sdata);
-=======
->>>>>>> f6abc404
+	reap_proxies(ckp, sdata);
 }
 
 static void stratum_broadcast_message(sdata_t *sdata, const char *msg)
@@ -3162,6 +3101,7 @@
 	bool ret = false;
 	const char *buf;
 	int arr_size;
+	ts_t now;
 
 	if (unlikely(!json_is_array(params_val))) {
 		*err_val = json_string("params not an array");
@@ -3195,12 +3135,8 @@
 	}
 	user = generate_user(ckp, client, buf);
 	client->user_id = user->id;
-<<<<<<< HEAD
-	strcpy(client->address, address);
-=======
 	ts_realtime(&now);
 	client->start_time = now.tv_sec;
->>>>>>> f6abc404
 	/* NOTE workername is NULL prior to this so should not be used in code
 	 * till after this point */
 	client->workername = strdup(buf);
@@ -3243,7 +3179,6 @@
 	if (ret) {
 		client->authorised = ret;
 		user->authorised = ret;
-<<<<<<< HEAD
 		if (ckp->proxy) {
 			LOGNOTICE("Authorised client %"PRId64" to proxy %ld:%d, worker %s as user %s",
 				  client->id, client->proxyid, client->subproxyid, buf, user->username);
@@ -3251,12 +3186,7 @@
 			LOGNOTICE("Authorised client %"PRId64" worker %s as user %s",
 				  client->id, buf, user->username);
 		}
-		user->auth_backoff = 3; /* Reset auth backoff time */
-=======
-		LOGNOTICE("Authorised client %"PRId64" %s worker %s as user %s",
-			  client->id, client->address, buf, user->username);
 		user->auth_backoff = DEFAULT_AUTH_BACKOFF; /* Reset auth backoff time */
->>>>>>> f6abc404
 	} else {
 		LOGNOTICE("Client %"PRId64" %s worker %s failed to authorise as user %s",
 			  client->id, client->address, buf,user->username);
@@ -4094,13 +4024,9 @@
 	}
 
 	if (unlikely(cmdmatch(method, "mining.passthrough"))) {
-<<<<<<< HEAD
 		char buf[256];
 
-		LOGNOTICE("Adding passthrough client %"PRId64, client_id);
-=======
 		LOGNOTICE("Adding passthrough client %"PRId64" %s", client_id, client->address);
->>>>>>> f6abc404
 		/* We need to inform the connector process that this client
 		 * is a passthrough and to manage its messages accordingly.
 		 * The client_id stays on the list but we won't send anything
@@ -4113,14 +4039,8 @@
 
 	/* We should only accept subscribed requests from here on */
 	if (!client->subscribed) {
-<<<<<<< HEAD
-		LOGINFO("Dropping unsubscribed client %"PRId64, client_id);
+		LOGINFO("Dropping unsubscribed client %"PRId64" %s", client_id, client->address);
 		connector_drop_client(client->ckp, client_id);
-=======
-		LOGINFO("Dropping unsubscribed client %"PRId64" %s", client_id, client->address);
-		snprintf(buf, 255, "dropclient=%"PRId64, client_id);
-		send_proc(client->ckp->connector, buf);
->>>>>>> f6abc404
 		return;
 	}
 
@@ -4142,14 +4062,8 @@
 		/* Dropping unauthorised clients here also allows the
 		 * stratifier process to restart since it will have lost all
 		 * the stratum instance data. Clients will just reconnect. */
-<<<<<<< HEAD
-		LOGINFO("Dropping unauthorised client %"PRId64, client_id);
+		LOGINFO("Dropping unauthorised client %"PRId64" %s", client_id, client->address);
 		connector_drop_client(client->ckp, client_id);
-=======
-		LOGINFO("Dropping unauthorised client %"PRId64" %s", client_id, client->address);
-		snprintf(buf, 255, "dropclient=%"PRId64, client_id);
-		send_proc(client->ckp->connector, buf);
->>>>>>> f6abc404
 		return;
 	}
 
@@ -4182,17 +4096,10 @@
 	json_t *val = msg->json_msg, *id_val, *method, *params;
 	int64_t client_id = msg->client_id;
 
-<<<<<<< HEAD
 	if (client->reject == 2 || (client->reconnect_request && time(NULL) - client->reconnect_request > 60)) {
-		LOGINFO("Dropping client %"PRId64" tagged for lazy invalidation", client_id);
-		connector_drop_client(ckp, client_id);
-=======
-	if (unlikely(client->reject == 2)) {
 		LOGINFO("Dropping client %"PRId64" %s tagged for lazy invalidation",
 			client_id, client->address);
-		snprintf(buf, 255, "dropclient=%"PRId64, client_id);
-		send_proc(client->ckp->connector, buf);
->>>>>>> f6abc404
+		connector_drop_client(ckp, client_id);
 		goto out;
 	}
 
