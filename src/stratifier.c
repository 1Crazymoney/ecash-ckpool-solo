--- conflicted
+++ resolved
@@ -191,12 +191,9 @@
 
 	int workers;
 	int remote_workers;
-<<<<<<< HEAD
 	char txnbin[25];
 	int txnlen;
 	struct userwb *userwbs; /* Protected by instance lock */
-=======
->>>>>>> f8c80cd3
 
 	double best_diff; /* Best share found by this user */
 	int64_t best_ever; /* Best share ever found by this user */
@@ -4208,7 +4205,6 @@
 	return get_create_worker(sdata->ckp, sdata, user, workername, &dummy);
 }
 
-<<<<<<< HEAD
 /* Braindead check to see if this btcaddress is an M of N script address which
  * is currently unsupported as a generation address. */
 static bool script_address(const char *btcaddress)
@@ -4216,8 +4212,7 @@
 	return btcaddress[0] == '3';
 }
 
-=======
->>>>>>> f8c80cd3
+
 /* This simply strips off the first part of the workername and matches it to a
  * user or creates a new one. Needs to be entered with client holding a ref
  * count. */
@@ -4993,17 +4988,12 @@
 		if (ckp->remote)
 			upstream_best_diff(ckp, worker->workername, sdiff);
 	}
-<<<<<<< HEAD
 	if (sdiff > worker->best_ever)
 		worker->best_ever = sdiff;
 	if (sdiff > user->best_diff)
 		user->best_diff = sdiff;
 	if (sdiff > user->best_ever)
 		user->best_ever = sdiff;
-=======
-	if (sdiff > user->best_diff)
-		user->best_diff = sdiff;
->>>>>>> f8c80cd3
 }
 
 #define JSON_ERR(err) json_string(SHARE_ERR(err))
@@ -5753,7 +5743,6 @@
 
 	if (new_user && !ckp->proxy) {
 		/* Is this a btc address based username? */
-<<<<<<< HEAD
 		if (len > 26 && len < 35) {
 			if (test_address(ckp, username)) {
 				user->btcaddress = true;
@@ -5766,10 +5755,6 @@
 				}
 			}
 		}
-=======
-		if (len > 26 && len < 35)
-			user->btcaddress = test_address(ckp, username);
->>>>>>> f8c80cd3
 		LOGNOTICE("Added new remote user %s%s", username, user->btcaddress ?
 			  " as address based registration" : "");
 	}
@@ -6686,9 +6671,6 @@
 					"shares", user->shares,
 					"bestshare", user->best_diff,
 					"bestever", user->best_ever);
-
-			/* Reset the remote_workers count once per minute */
-			user->remote_workers = 0;
 
 			/* Reset the remote_workers count once per minute */
 			user->remote_workers = 0;
