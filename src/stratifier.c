--- conflicted
+++ resolved
@@ -1380,15 +1380,12 @@
 
 static void check_incomplete_wbs(ckpool_t *ckp, sdata_t *sdata);
 
-<<<<<<< HEAD
-=======
 static void clear_txn(txntable_t *txn)
 {
 	free(txn->data);
 	free(txn);
 }
 
->>>>>>> d3ab1c51
 static void update_txns(ckpool_t *ckp, sdata_t *sdata, txntable_t *txns, bool local)
 {
 	json_t *val, *txn_array = json_array(), *purged_txns = json_array();
